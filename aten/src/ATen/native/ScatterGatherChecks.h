--- conflicted
+++ resolved
@@ -35,18 +35,10 @@
 // Used for `gather`-like methods
 // Note: self means the input tensor here
 // Test:
-<<<<<<< HEAD
-// 1. index.size(d) == self.size(d) for all d != dim
-// 2. index.size(d) <= src.size(d) for all d != dim
-// 3. index.dim() == self.dim() == src.dim()
-static C10_UNUSED void gather_shape_check(const Tensor& self, int64_t dim,
-  const Tensor& index, const Tensor& src
-=======
 // 1. index.size(d) <= self.size(d) for all d != dim
 // 2. index.dim() == self.dim()
 static C10_UNUSED void gather_shape_check(const Tensor& self, int64_t dim,
   const Tensor& index
->>>>>>> fccaa4a3
 ) {
   auto self_dims = ensure_nonempty_dim(self.dim());
   TORCH_CHECK(self_dims == ensure_nonempty_dim(index.dim()),
