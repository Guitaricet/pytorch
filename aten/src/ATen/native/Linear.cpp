#include <ATen/ATen.h>
#include <ATen/native/Resize.h>
#include <ATen/NativeFunctions.h>
#include <ATen/native/xnnpack/Engine.h>
#include <ATen/WrapDimUtilsMulti.h>
#include <c10/macros/Macros.h>
#include <c10/util/irange.h>
#include <c10/util/MaybeOwned.h>
#include <ATen/TensorSubclassLikeUtils.h>

#include <array>
#include <cctype>
#include <cstddef>
#include <sstream>
#include <string>
#include <vector>

namespace at { namespace native {

Tensor linear(const Tensor& input, const Tensor& weight, const c10::optional<Tensor>& bias_opt) {
  // See [Note: hacky wrapper removal for optional tensor]
  auto bias = bias_opt.has_value()
    ? c10::MaybeOwned<Tensor>::borrowed(*bias_opt)
    : c10::MaybeOwned<Tensor>::owned(c10::in_place);

  if (input.is_mkldnn()) {
    return at::mkldnn_linear(input, weight, *bias);
  }
  if (input.is_mps()) {
   return at::_mps_linear(input, weight, *bias);
  }
#if defined(C10_MOBILE)
  if (xnnpack::use_linear(input, weight, *bias)) {
    return xnnpack::linear(input, weight, *bias);
  }
#endif
  if (input.dim() == 2 && bias->defined()) {
    // Fused op is marginally faster.
    return at::addmm(*bias, input, weight.t());
  }
  if (input.dim() == 3 && bias->defined() && input.is_contiguous()) {
    // Also hit the fused path for contiguous 3D input.
    const auto input_sizes = input.sizes();
    const auto result = at::addmm(*bias, input.view({input_sizes[0] * input_sizes[1], input_sizes[2]}), weight.t());
    return result.view({input_sizes[0], input_sizes[1], result.size(1)});
  }
  auto output = at::matmul(input, weight.t());
  if (bias->defined()) {
    // for composite compliance use out-of-place version of `add`
<<<<<<< HEAD
    if (isTensorSubclassLike(*bias) ||
        bias->_fw_grad(/*level*/ 0).defined()) {
=======
    if (isTensorSubclassLike(*bias)) {
>>>>>>> 8d93f6b4
      output = at::add(output, *bias);
    } else {
      output.add_(*bias);
    }
  }
  return output;
}

Tensor& linear_out(const Tensor& input, const Tensor& weight, const c10::optional<Tensor>& bias_opt, Tensor& output) {
  TORCH_CHECK(!input.is_mkldnn(), "linear doesn't support out for MKLDNN tensors");
  // See [Note: hacky wrapper removal for optional tensor]
  auto bias = bias_opt.has_value()
              ? c10::MaybeOwned<Tensor>::borrowed(*bias_opt)
              : c10::MaybeOwned<Tensor>::owned(c10::in_place);

  if (input.dim() == 2 && bias->defined()) {
    // Fused op is marginally faster.
    return at::addmm_out(output, *bias, input, weight.t());
  }
  output = at::matmul_out(output, input, weight.t());
  if (bias->defined()) {
    output.add_(*bias);
  }
  return output;
}

// sumproduct_pair computes `(left*right).sum(sumdims)` by means of permutation and
// batch matrix multiplication
// its main purpose is to provide a pairwise reduction for einsum
static Tensor sumproduct_pair(const Tensor& left_, const Tensor& right_, IntArrayRef sum_dims_, bool keepdim) {
  // assumes that tensors have been pre-unsqueezed (so that all dimensions match - after broadcasting)
  // but makes no other assumptions on the order of dimensions
  TORCH_CHECK(left_.dim()==right_.dim(), "number of dimensions must match");
  if (sum_dims_.size() == 0)
    return at::mul(left_, right_);
  int64_t dim = left_.dim();
  auto sum_dims = at::dim_list_to_bitset(sum_dims_, dim);
  // dimensions that will be part of the output (i.e. not summed over) in three vectors
  // dims in lro appear in left, right and output, similarly lo: left and output, ro: right and output
  // also the sizes are kept track of for reshaping
  std::vector<int64_t> lro, lo, ro;
  int64_t lro_size = 1, lo_size = 1, ro_size = 1, sum_size = 1;
  Tensor left = left_;
  Tensor right = right_;
  for (const auto i : c10::irange(dim)) {
    auto sl = left.size(i)>1;
    auto sr = right.size(i)>1;
    if (sum_dims[i]) { // first dimensions that will be summed over after multiplication
      if (sl && sr) {  // dimensions nontrivially in both left and right must be of the same size
        TORCH_CHECK(left.size(i)==right.size(i), "non-broadcast dimensions must match");
        sum_size *= left.size(i);
      } else if (sl) { // if it is only in one of left and right, we can sum right away
        left = left.sum(i, true);
      } else if (sr) {
        right = right.sum(i, true);
      }
    } else if (sl && sr) { // now deal with dimensions  dimensions that will be in the output
      // dimensions nontrivially in both left and right must be of the same size
      TORCH_CHECK(left.size(i)==right.size(i), "non-broadcast dimensions must match");
      lro.push_back(i);
      lro_size *= left.size(i);
    } else if (sl) { // keep track of dimensions appearing only once
      lo.push_back(i);
      lo_size *= left.size(i);
    } else {
      ro.push_back(i);
      ro_size *= right.size(i);
    }
  }
  // we now work with the following permutations / shapes.
  // the pipeline is permute inputs -> reshape inputs -> batch matrix mul -> reshape(view) output -> permute output
  // output: "lro, lo, 1-for-summed-dims, ro" with orgiginal shape dimensions
  // left:   "lro, lo, summed" permuted with lpermutation and the three flattened
  // right:  "lro, summed, ro" permuted with rpermutation and the three flattened
  // then the permuted output is a view of bmm(left, right)
  // finally, opermutation reverts the permutation to the original order of dimensions
  std::vector<int64_t> out_size;
  // NOLINTNEXTLINE(performance-inefficient-vector-operation)
  for (auto& d : lro) out_size.push_back(left.size(d));
  for (auto& d : lo) out_size.push_back(left.size(d));
  for (auto& d : sum_dims_) { out_size.push_back(1); (void)(d); }; // avoid warining about not using d
  for (auto& d : ro) out_size.push_back(right.size(d));

  std::vector<int64_t> lpermutation(lro);
  lpermutation.insert(lpermutation.end(), lo.begin(), lo.end());
  lpermutation.insert(lpermutation.end(), sum_dims_.begin(), sum_dims_.end());
  lpermutation.insert(lpermutation.end(), ro.begin(), ro.end());

  std::vector<int64_t> rpermutation(lro);
  rpermutation.insert(rpermutation.end(), sum_dims_.begin(), sum_dims_.end());
  rpermutation.insert(rpermutation.end(), ro.begin(), ro.end());
  rpermutation.insert(rpermutation.end(), lo.begin(), lo.end());

  std::vector<int64_t> opermutation(lro.size()+lo.size()+sum_dims_.size()+ro.size(), -1);
  {
    int64_t i = 0;

    for (auto it = lro.cbegin(); it != lro.cend(); i++, it++) {
      opermutation[*it] = i;
    }
    for (auto it = lo.cbegin(); it != lo.cend(); i++, it++) {
      opermutation[*it] = i;
    }
    for (auto it = sum_dims_.cbegin(); it != sum_dims_.cend(); i++, it++) {
      opermutation[*it] = i;
    }
    for (auto it = ro.cbegin(); it != ro.cend(); i++, it++) {
      opermutation[*it] = i;
    }
  }

  // now we can execute the operations above
  left = left.permute(lpermutation).reshape({lro_size, lo_size, sum_size});
  right = right.permute(rpermutation).reshape({lro_size, sum_size, ro_size});
  Tensor result = at::bmm(left, right);
  result = result.view(out_size).permute(opermutation);

  // finally squeeze summed dimensions if desired
  if (! keepdim) {
    auto sizes = result.sizes().vec();
    // NOLINTNEXTLINE(bugprone-narrowing-conversions,cppcoreguidelines-narrowing-conversions)
    for (int i = dim-1; i>=0; i--) {
      if (sum_dims[i]) {
        sizes.erase(sizes.begin() + i);
      }
    }
    result = result.view(sizes);
  }
  return result;
}

namespace {

bool einsum_check_label(unsigned char label) {
  return std::isalpha(label);
}

uint8_t einsum_label_to_index(unsigned char label) {
  constexpr uint8_t NUM_OF_LETTERS = 'z' - 'a' + 1;
  return std::isupper(label) ? label - 'A' : NUM_OF_LETTERS + (label - 'a');
}

unsigned char einsum_index_to_label(uint8_t index) {
  constexpr uint8_t NUM_OF_LETTERS = 'z' - 'a' + 1;
  return index < NUM_OF_LETTERS ? index + 'A' : index - NUM_OF_LETTERS + 'a';
}

} // namespace

// There are roughly three parts to compute einsum:
// 1. Parse equation to extract the labels for each input operand and output
// 2. Unsqueeze missing dimensions from input operands and permute to align them
// 3. Compute result by multiplying input operands and summing contraction
//    dimensions We do the last part by reducing to bmm.
Tensor einsum(c10::string_view equation, TensorList operands) {
  TORCH_CHECK(!operands.empty(), "einsum(): must provide at least one operand");

  // Code used to identify ELLIPSIS ("...")
  constexpr uint8_t ELLIPSIS = 52;

  // Find arrow (->) to split equation into lhs and rhs
  const auto arrow_pos = equation.find("->");
  const auto lhs = equation.substr(0, arrow_pos);

  const auto num_ops = operands.size();

  // Convert labels for input operands into an index in [0, 52) and store
  // them in op_labels for each operand along with ELLIPSIS if present.
  std::vector<std::vector<uint8_t>> op_labels(num_ops);
  bool found_ell = false;
  std::size_t curr_op = 0;
  for (auto i = decltype(lhs.length()){0}; i < lhs.length(); ++i) {
    const unsigned char label = lhs[i];
    switch (label) {
      case ' ':
        // Ignore spaces
        break;

      case '.':
        TORCH_CHECK(
            // Only one ellipsis per operand can be given
            !found_ell,
            "einsum(): found \'.\' for operand ",
            curr_op,
            " for which an ellipsis was already found");
        TORCH_CHECK(
            // Ensure it's a valid ellipsis
            i + 2 < lhs.length() && lhs[++i] == '.' && lhs[++i] == '.',
            "einsum(): found \'.\' for operand ",
            curr_op,
            " that is not part of any ellipsis");
        op_labels[curr_op].push_back(ELLIPSIS);
        found_ell = true;
        break;

      case ',':
        // Move onto next operand
        ++curr_op;
        TORCH_CHECK(
            curr_op < num_ops,
            "einsum(): fewer operands were provided than specified in the equation");
        found_ell = false;
        break;

      default:
        // Parse label
        TORCH_CHECK(
            einsum_check_label(label),
            "einsum(): invalid subscript given at index ",
            i,
            " in the equation string, subscripts must be in [a-zA-Z]");
        op_labels[curr_op].push_back(einsum_label_to_index(label));
    }
  }

  TORCH_CHECK(
      curr_op == num_ops - 1,
      "einsum(): more operands were provided than specified in the equation");

  // Labels must be within [a-zA-Z].
  constexpr uint8_t TOTAL_LABELS = 52;
  std::vector<int64_t> label_count(TOTAL_LABELS, 0);

  // The maximum number of dimensions covered by any ellipsis, needed when
  // unsqueezing missing dimensions from operands to permute and broadcast
  int64_t ell_num_dim = 0;

  // Compute label frequency and number of dimensions covered by ellipsis
  // We do this after parsing labels to make it more readable and simpler
  // to compute the number of dimensions covered by ellipsis.
  for(const auto i : c10::irange(num_ops)) {
    const auto operand = operands[i];
    const auto labels = op_labels[i];
    const auto ndims = operand.dim();
    int64_t nlabels = static_cast<int64_t>(labels.size());
    bool has_ellipsis = false;

    for (const auto& label : labels) {
      if (label == ELLIPSIS) {
        --nlabels;
        has_ellipsis = true;
        ell_num_dim = std::max(ell_num_dim, ndims - nlabels);
      } else {
        ++label_count[label];
      }
    }

    TORCH_CHECK(
        has_ellipsis ? nlabels <= ndims : nlabels == ndims,
        "einsum(): the number of subscripts in the equation (",
        nlabels,
        has_ellipsis ? ") is more than the number of dimensions ("
                     : ") does not match the number of dimensions (",
        ndims,
        ") for operand ",
        i,
        has_ellipsis ? "" : " and no ellipsis was given");
  }

  // We want to align the dimensions of every input tensor to have
  // shape out_dims + sum_dims. For this, we create a mapping of label
  // to index into the permuted shape.
  std::vector<int64_t> label_perm_index(TOTAL_LABELS, -1);

  // Current index in the permuted shape
  int64_t perm_index = 0;

  // Start index of ellipsis dimensions in the permuted shape
  int64_t ell_index = 0;
  found_ell = false;

  if (arrow_pos == std::string::npos) {
    // Implicit output is ellipsis (...) + labels seen only once
    perm_index = ell_num_dim;
    found_ell = true;
    for (const auto label : c10::irange(TOTAL_LABELS)) {
      if (label_count[label] == 1) {
        label_perm_index[label] = perm_index++;
      }
    }
  } else {
    // Parse explicit output
    const auto rhs = equation.substr(arrow_pos + 2);
    for (auto i = decltype(rhs.length()){0}; i < rhs.length(); ++i) {
      const unsigned char label = rhs[i];
      switch (label) {
        case ' ':
          // Ignore spaces
          break;

        case '.':
          TORCH_CHECK(
              // There can only be one ellipsis in the output
              !found_ell,
              "einsum(): found \'.\' for output but an ellipsis (...) was already found");
          TORCH_CHECK(
              // Ensure ellipsis is correct
              i + 2 < rhs.length() && rhs[++i] == '.' && rhs[++i] == '.',
              "einsum(): found \'.\' for output that is not part of any ellipsis (...)");
          ell_index = perm_index;
          perm_index += ell_num_dim;
          found_ell = true;
          break;

        default:
          TORCH_CHECK(
              einsum_check_label(label),
              "einsum(): invalid subscript given at index ",
            lhs.size() + 2 + i,
              " in the equation string, subscripts must be in [a-zA-Z]");
          const auto index = einsum_label_to_index(label);
          TORCH_CHECK(
              // Ensure label appeared at least once for some input operand and at
              // most once for the output
              label_count[index] > 0 && label_perm_index[index] == -1,
              "einsum(): output subscript ",
              label,
              label_perm_index[index] > -1
                  ? " appears more than once in the output"
                  : " does not appear in the equation for any input operand");
          label_perm_index[index] = perm_index++;
      }
    }
  }

  // Save output size before adding contraction dims (dims to sum out)
  const int64_t out_size = perm_index;

  // If ellipsis is not part of the output, add to contraction dimensions
  if (!found_ell) {
    ell_index = perm_index;
    perm_index += ell_num_dim;
  }

  // Add contraction labels (labels not present in output)
  for (const auto label : c10::irange(TOTAL_LABELS)) {
    if (label_count[label] > 0 && label_perm_index[label] == -1) {
      label_perm_index[label] = perm_index++;
    }
  }

  // Here we unsqueeze missing dimensions to make all operands have the same
  // number of dimensions. We take diagonals for repeated labels within the
  // same operand. Finally we permute the operands to align dimensions as
  // per the perm_out_index we computed above.
  std::vector<Tensor> permuted_operands;
  for (const auto i: c10::irange(num_ops)) {
    std::vector<int64_t> perm_shape(perm_index, -1);
    std::vector<int64_t> label_dim(TOTAL_LABELS, -1);
    Tensor operand = operands[i];
    const auto labels = op_labels[i];
    const auto original_sizes = operand.sizes();

    int64_t j = 0;
    for (const auto& label : labels) {
      if (label == ELLIPSIS) {
        // Add missing dimensions covered by the ellipsis
        const auto num_missing_dim =
            ell_num_dim - (original_sizes.size() - labels.size() + 1);
        for (const auto k : c10::irange(num_missing_dim)) {
          (void)k; //Suppress unused warning
          operand = operand.unsqueeze(j);
        }
        for (const auto k : c10::irange(ell_num_dim)) {
          perm_shape[ell_index + k] = j++;
        }
      } else if (label_dim[label] != -1) {
        // Repeated label, take diagonal
        const auto dim = label_dim[label];
        TORCH_CHECK(
            operand.size(j) == operand.size(dim),
            "einsum(): subscript ",
            einsum_index_to_label(label),
            " is repeated for operand ",
            i,
            " but the sizes don't match, ",
            operand.size(j),
            " != ",
            operand.size(dim));
        operand = operand.diagonal(0, dim, j).movedim(-1, dim);
      } else {
        // Lookup output index for label
        label_dim[label] = j;
        perm_shape[label_perm_index[label]] = j++;
      }
    }

    // Add dimensions for missing labels
    for (int64_t& index : perm_shape) {
      if (index == -1) {
        operand = operand.unsqueeze(-1);
        index = j++;
      }
    }

    permuted_operands.push_back(operand.permute(perm_shape));
  }

  // Check if operands broadcast and keep track of last operand with
  // dimension size != 1 for optimizing reductions
  std::vector<std::size_t> dim_last_op(perm_index, 0);
  bool has_zero_size_dim = false;
  for (const auto dim : c10::irange(perm_index)) {
    auto broadcast_size = permuted_operands[0].size(dim);
    for (const auto i: c10::irange(1, num_ops)) {
      const auto dim_size = permuted_operands[i].size(dim);
      if (broadcast_size != dim_size && broadcast_size != 1 && dim_size != 1) {
        std::ostringstream msg;
        msg << "einsum(): operands do not broadcast with remapped shapes [original->remapped]:";
        for (const auto j: c10::irange(num_ops)) {
          msg << " " << operands[j].sizes() << "->"
              << permuted_operands[j].sizes();
        }
        TORCH_CHECK(false, msg.str());
      }
      if (dim_size != 1) {
        broadcast_size = dim_size;
        dim_last_op[dim] = i;
      }
    }
    has_zero_size_dim |= broadcast_size == 0;
  }

  // Compute result
  Tensor result = permuted_operands[0];

  // Fast path for when an operand has zero sized dim
  if (has_zero_size_dim) {
    std::vector<int64_t> out_shape(out_size);
    for (const auto i : c10::irange(out_size)) {
      out_shape[i] = permuted_operands[dim_last_op[i]].size(i);
    }
    return at::zeros(out_shape, result.options());
  }

  // Sum out or squeeze dimensions that are size 1 for all later operands
  int64_t dim = out_size;
  for (int64_t i = dim; i < perm_index; ++i, ++dim) {
    if (dim_last_op[i] == 0) {
      if (result.size(dim) == 1) {
        result = result.squeeze(dim--);
      } else {
        result = result.sum(dim--);
      }
    }
  }

  for (const auto i: c10::irange(1, num_ops)) {
    Tensor operand = permuted_operands[i];
    std::vector<int64_t> sum_dims;

    // Sum out or squeeze dimensions that are size 1 for all later operands
    dim = out_size;
    for (int64_t j = dim; j < perm_index; ++j, ++dim) {
      if (dim_last_op[j] < i) {
        operand = operand.squeeze(dim);
        --dim;
      } else if (dim_last_op[j] == i) {
        if (result.size(dim) == 1) {
          operand = operand.sum(dim);
          result = result.squeeze(dim);
          --dim;
        } else {
          sum_dims.push_back(dim);
        }
      }
    }

    // Multiply tensors and sum out dimensions in sum_dims
    if (sum_dims.empty()) {
      result = result.mul(operand);
    } else if (sum_dims.size() == result.sizes().size()) {
      result = result.flatten().dot(operand.flatten());
    } else {
      result = sumproduct_pair(result, operand, sum_dims, false);
    }
  }

  return result;
}

// _trilinear computes a trilinear einstein sum with an unrolled dimension
// the result is `(i1.unsqueeze(expand1)*i2.unsqueeze(expand2)*i2.unsqueeze(expand3)).sum(sumdim)`
// the computation is unrolled in the unroll_dim dimension
// its main purpose is to unify the computations in bilinear and bilinear_backward
Tensor _trilinear(const Tensor& i1_, const Tensor& i2_, const Tensor& i3_,
                  IntArrayRef expand1_, IntArrayRef expand2_, IntArrayRef expand3_,
                  IntArrayRef sumdim_, int64_t unroll_dim) {
  int64_t total_dim = i1_.dim()+expand1_.size();
  TORCH_CHECK((unroll_dim >= 0) && (unroll_dim < total_dim), "unroll_dim must be in [0,", total_dim-1, "]");
  auto expand1 = at::dim_list_to_bitset(expand1_, total_dim);
  auto expand2 = at::dim_list_to_bitset(expand2_, total_dim);
  auto expand3 = at::dim_list_to_bitset(expand3_, total_dim);
  auto sumdim  = at::dim_list_to_bitset(sumdim_,  total_dim);
  Tensor i1 = i1_;
  Tensor i2 = i2_;
  Tensor i3 = i3_;
  std::vector<int64_t> output_size;
  std::vector<int64_t> sum_dims_12, sum_dims_23;
  int64_t unroll_size = -1;
  // asserts...
  for (const auto i : c10::irange(total_dim)) {
    int64_t s = 0;
    if (expand1[i]) {
      i1 = i1.unsqueeze(i);
    } else  {
      s = i1.size(i);
    }
    if (expand2[i]) {
      i2 = i2.unsqueeze(i);
    } else  {
      s = i2.size(i);
    }
    if (expand3[i]) {
      i3 = i3.unsqueeze(i);
      if (sumdim[i] && (i != unroll_dim))
        sum_dims_12.push_back(i);
    } else  {
      s = i3.size(i);
      if (sumdim[i] && (i != unroll_dim))
        sum_dims_23.push_back(i);
    }
    output_size.push_back(sumdim[i] ? 1 : s);
    if (i == unroll_dim)
      unroll_size = s;
  }
  int64_t slicemul1 = (expand1[unroll_dim] ? 0 : 1);
  int64_t slicemul2 = (expand2[unroll_dim] ? 0 : 1);
  int64_t slicemul3 = (expand3[unroll_dim] ? 0 : 1);

  auto output = at::zeros(output_size, i1.options());

  // Three conditionals are necessary since this function is meant to work for both
  // forward and backward, which changes the dimensions of the inputs.
  // Note that if output has zero elems is because (at least) one of i1, i2, i3 has zero elems.
  if (i1.numel() != 0 && i2.numel() != 0 && i3.numel() != 0) {
    if (! sumdim[unroll_dim]) {
      for (const auto k : c10::irange(unroll_size)) {
        Tensor buf = at::native::sumproduct_pair(i1.narrow(unroll_dim, k * slicemul1, 1),
                                                 i2.narrow(unroll_dim, k * slicemul2, 1),
                                                 sum_dims_12, true);
        buf = at::native::sumproduct_pair(buf, i3.narrow(unroll_dim, k * slicemul3, 1), sum_dims_23, true);
        output.narrow(unroll_dim, k, 1).add_(buf);
      }
    }
    else {
      for (const auto k : c10::irange(unroll_size)) {
        Tensor buf = at::native::sumproduct_pair(i1.narrow(unroll_dim, k*slicemul1, 1),
                                                 i2.narrow(unroll_dim, k*slicemul2, 1), sum_dims_12, true);
        buf = at::native::sumproduct_pair(buf, i3.narrow(unroll_dim, k*slicemul3, 1), sum_dims_23, true);
        output.add_(buf);
      }
    }
  }
  for (int64_t i = output.dim()-1; i >= 0; i--)
    if (sumdim[i])
      output.squeeze_(i);
  return output;
}

Tensor bilinear(const Tensor& input1, const Tensor& input2, const Tensor& weight, const c10::optional<Tensor>& bias_opt) {
  // See [Note: hacky wrapper removal for optional tensor]
  c10::MaybeOwned<Tensor> bias_maybe_owned = at::borrow_from_optional_tensor(bias_opt);
  const Tensor& bias = *bias_maybe_owned;

  TORCH_CHECK(input1.dim() == input2.dim(), "bilinear(): input dimensions do not match: got ", input1.dim(), " and ", input2.dim());
  for (const auto i : c10::irange(input1.dim() - 1)) {
    TORCH_CHECK(input1.size(i) == input2.size(i),
              "bilinear(): input batch dimensions do not match at dim ", i, ": got ", input1.size(i), " and ", input2.size(i));
  }
  TORCH_CHECK(input1.size(input1.dim() - 1) == weight.size(1),
            "bilinear(): input1 size does not match weight size: got ",
            input1.size(input1.dim() - 1), " but expected ", weight.size(1));
  TORCH_CHECK(input2.size(input2.dim() - 1) == weight.size(2),
            "bilinear(): input2 size does not match weight size: got ",
            input2.size(input2.dim() - 1), " but expected ", weight.size(2));
  TORCH_CHECK(!bias.defined() || bias.size(0) == weight.size(0),
            "bilinear(): bias size does not match weight size: got ",
            bias.size(0), " but expected ", weight.size(0));

  std::vector<int64_t> output_size;
  auto size1 = input1.sizes();
  output_size.insert(output_size.end(), size1.begin(), size1.end() - 1);
  output_size.push_back(weight.size(0));
  auto input1_flattened = input1.reshape({-1, input1.size(-1)});
  auto input2_flattened = input2.reshape({-1, input2.size(-1)});
  Tensor output = at::_trilinear(input1_flattened, weight, input2_flattened, {1,3}, {0}, {1,2}, {2,3}).reshape(output_size);
  if (bias.defined()) {
    output = output + bias;
  }
  return output;
}

// implements tensordot, a matrix-multiplication-like contraction, but the dimensions given
// in the two dimension lists
Tensor tensordot(const Tensor& input1, const Tensor& input2, IntArrayRef dims1, IntArrayRef dims2) {
  TORCH_CHECK(dims1.size() == dims2.size(), "both dimension lists should have same length");
  int64_t csize = 1;  // total size of the contracted dimensions
  Tensor t1 = input1;
  Tensor t2 = input2;
  for (const auto i : c10::irange(dims1.size())) {
    int s1 = input1.size(dims1[i]);
    int s2 = input2.size(dims2[i]);
    if (s2 == 1) { // broadcasted dimensions can be summed right away
      t1 = t1.sum(dims1[i], true);
    } else if (s1 == 1) {
      t2 = t2.sum(dims2[i], true);
    } else {
      TORCH_CHECK(s1 == s2, "contracted dimensions need to match, but first has size ", s1, " in dim ", dims1[i],
               " and second has size ", s2, " in dim ", dims2[i]);
      csize *= s1;
    }
  }

  auto cdims1 = at::dim_list_to_bitset(dims1, input1.dim());
  auto cdims2 = at::dim_list_to_bitset(dims2, input2.dim());
  std::vector<int64_t> p1, p2, rsizes;  // p1, p2: input permutations, rsizes: sizes of the result
  p1.reserve(input1.dim());
  p2.reserve(input2.dim());
  rsizes.reserve(input1.dim() + input2.dim() - (int64_t) dims1.size());
  int64_t size1 = 1; // number of non-contracted elements in input1
  int64_t size2 = 1; // number of non-contracted elements in input2

  // fill the permutations and compute sizes
  for (const auto i : c10::irange(input1.dim())) {
    if (! cdims1[i]) {
      p1.emplace_back(i);
      size1 *= t1.size(i);
      rsizes.emplace_back(t1.size(i));
    }
  }
  for (const auto x : dims1) {
    p1.emplace_back(x);
  }
  for (const auto x : dims2) {
    p2.emplace_back(x);
  }
  for (const auto i : c10::irange(input2.dim())) {
    if (! cdims2[i]) {
      p2.emplace_back(i);
      size2 *= t2.size(i);
      rsizes.emplace_back(t2.size(i));
    }
  }
  // permut and reshape for matrix multiplication
  t1 = t1.permute(p1).reshape({size1, csize});
  t2 = t2.permute(p2).reshape({csize, size2});
  // multiply and reshape to target size
  return at::mm(t1, t2).reshape(rsizes);
}

Tensor &tensordot_out(const Tensor& input1, const Tensor& input2, IntArrayRef dims1, IntArrayRef dims2, Tensor& result) {
  Tensor result_tmp = at::native::tensordot(input1, input2, dims1, dims2);
  auto result_dtype = result_tmp.scalar_type();
  auto output_tensor_dtype = result.scalar_type();
  auto output_device = result.device();
  auto input1_device = input1.device();
  auto input2_device = input2.device();
  // check if the input & output tensors are on the same device.
  TORCH_CHECK(
    (output_device == input1_device) && (input1_device == input2_device),
    "tensordot: Expected the output and input tensors to be on the "
    "same device, but got the output tensor on ", output_device,
    ", input tensor a on ", input1_device, ", and input tensor b on ", input2_device);
  // check if the computed result has the same dtype as the out tensor
  // (because tensordot does not support type promotion)
  TORCH_CHECK(
    result_dtype == output_tensor_dtype, "tensordot",
    ": Expected the output tensor to have dtype ", result_dtype,
    ", but got an output tensor with dtype ", output_tensor_dtype);
  at::native::resize_output(result, result_tmp.sizes());
  result.copy_(result_tmp);
  return result;
}

}}  // namespace at::native<|MERGE_RESOLUTION|>--- conflicted
+++ resolved
@@ -47,12 +47,7 @@
   auto output = at::matmul(input, weight.t());
   if (bias->defined()) {
     // for composite compliance use out-of-place version of `add`
-<<<<<<< HEAD
-    if (isTensorSubclassLike(*bias) ||
-        bias->_fw_grad(/*level*/ 0).defined()) {
-=======
     if (isTensorSubclassLike(*bias)) {
->>>>>>> 8d93f6b4
       output = at::add(output, *bias);
     } else {
       output.add_(*bias);
