# Copyright (c) Facebook, Inc. and its affiliates.
# All rights reserved.
#
# This source code is licensed under the BSD-style license found in the
# LICENSE file in the root directory of this source tree.
import contextlib
import functools
from typing import Any, Dict, Optional, Tuple, Callable, Union
import torch
import torch.utils._pytree as pytree
from torch.fx import Tracer, GraphModule
from torch._subclasses.fake_tensor import FakeTensorMode
import torch.fx as fx
from torch.fx.passes.shape_prop import _extract_tensor_metadata
from contextlib import contextmanager, nullcontext
import inspect
from dataclasses import dataclass
import weakref

from torch.utils._python_dispatch import TorchDispatchMode, enable_torch_dispatch_mode
from torch._subclasses import FakeTensor
from .symbolic_shapes import ShapeEnv, SymDispatchMode, PySymInt
import torch.fx.experimental.symbolic_shapes as symbolic_shapes
from torch.fx import Proxy

__all__ = ["PythonKeyTracer", "dispatch_trace", "make_fx", "DecompositionInterpreter"]
aten = torch.ops.aten
prim = torch.ops.prim

CURRENT_DECOMPOSITION_TABLE: Dict[torch._ops.OpOverload, Callable] = {}

CONSTANT_NUMEL_LIMIT = 1


def fake_signature(fn, nargs):
    """FX gets confused by varargs, de-confuse it"""
    argnames = ",".join(f"arg{i}" for i in range(nargs))
    return eval(f"lambda {argnames}: fn({argnames})", {"fn": fn})

@contextmanager
def decompose(decomposition_table):
    global CURRENT_DECOMPOSITION_TABLE
    old_decomposition_table = CURRENT_DECOMPOSITION_TABLE
    CURRENT_DECOMPOSITION_TABLE = decomposition_table
    try:
        yield CURRENT_DECOMPOSITION_TABLE
    finally:
        CURRENT_DECOMPOSITION_TABLE = old_decomposition_table

# ensure we cannot collide with other properties
proxy_slot = object()
no_default = object()

def set_proxy_slot(obj, tracer, proxy):
    d = obj.__dict__.setdefault(proxy_slot, weakref.WeakKeyDictionary())
    assert isinstance(d, weakref.WeakKeyDictionary)
    d[tracer] = proxy

def has_proxy_slot(obj, tracer):
    return get_proxy_slot(obj, tracer, False, lambda _: True)

# the default argument is what to return if the slot is not set.
# the transform argument is handy if you need to extract a subfield from
# the successfully looked up result (but NOT the default.)
def get_proxy_slot(obj, tracer, default=no_default, transform=lambda x: x):
    d = obj.__dict__.get(proxy_slot)
    if not d:
        if default is no_default:
            raise KeyError(f"{obj} is not tracked with proxy for {tracer}")
        return default
    assert isinstance(d, weakref.WeakKeyDictionary)
    if tracer not in d:
        if default is no_default:
            raise KeyError(f"{obj} is not tracked with proxy for {tracer}")
        else:
            return default
    return transform(d[tracer])


def get_proxy_slots(obj):
    return obj.__dict__.get(proxy_slot)


def track_tensor(tensor, proxy, *, constant, tracer):
    # The basic idea is that we need to associate each tensor/SymInt
    # with a Proxy.  How do we setup this association?  We just store
    # the proxy on the proxy slot of the object, keyed on the tracer
    # (so that if we have multiple tracers at the same time, they
    # don't clobber each other.)
    for i, s in enumerate(tensor.shape):
        if isinstance(s, SymInt):
            inner_s = s.get_pyobj()
            assert isinstance(inner_s, PySymInt)
            # TODO: improve naming
            # TODO: lazily insert this into the graph only on first
            # use?  Maybe complicated and DCE is a better idea
<<<<<<< HEAD
            inner_s.__dict__[tracer] = torch.ops.math.size(proxy, i)

=======
            set_proxy_slot(inner_s, tracer, proxy.size(i))
>>>>>>> c7149178
        # TODO: also do stride/numel
    set_proxy_slot(tensor, tracer, _ProxyTensor(proxy, constant))

def track_tensor_tree(inner_res, proxy_res, *, constant, tracer):
    def wrap_with_proxy(e, proxy, constant):
        if isinstance(e, torch.Tensor):
            track_tensor(e, proxy, tracer=tracer, constant=constant)
            proxy.node.meta['tensor_meta'] = _extract_tensor_metadata(e)

    def get_constant(idx):
        if constant is None:
            return None
        else:
            return constant[idx]

    # Unfortunately, tree_map cannot directly be used here. As the resulting
    # object may be a proxy that represents a tuple, we may need to
    # explicitly unwrap the proxy by simulating the flattening operations.
    if isinstance(inner_res, tuple) or isinstance(inner_res, list):
        for idx, e in enumerate(inner_res):
            wrap_with_proxy(e, proxy_res[idx], get_constant(idx))
    elif isinstance(inner_res, torch.Tensor):
        wrap_with_proxy(inner_res, proxy_res, constant)

    return inner_res


def maybe_disable_fake_tensor_mode():
    # TODO: figure out if this API generally makes sense and bake it into the
    # library
    mb_fake_mode = torch._C._get_torch_dispatch_mode()
    if isinstance(mb_fake_mode, FakeTensorMode):
        return enable_torch_dispatch_mode(mb_fake_mode.inner, replace=mb_fake_mode)
    else:
        return nullcontext()


@dataclass
class _ProxyTensor:
    proxy: Proxy
    constant: Optional[torch.Tensor]


def fetch_symint_proxy(tracer):
    def inner(e):
        n = e.get_pyobj()
        if n.constant is not None:
            return n.constant
        else:
            # NB: we REQUIRE all symints to be tracked
            return get_proxy_slot(n, tracer)
    return inner


def fetch_tensor_proxy(tracer):
    return lambda t: get_proxy_slot(t, tracer, t)


def proxy_call(proxy_mode, func_overload, args, kwargs=None):
    if kwargs is None:
        kwargs = {}

    func = func_overload.overloadpacket
    if func_overload in CURRENT_DECOMPOSITION_TABLE:
        with proxy_mode.restore():
            return CURRENT_DECOMPOSITION_TABLE[func_overload](*args, **kwargs)

    # Some of these are not "real" aten ops and will fail if we
    # call _dispatch_has_kernel_for_dispatch_key on them.
    # This list is probably incomplete
    if func_overload not in [torch.ops.aten.size.default]:
        with proxy_mode.restore():
            r = func_overload.decompose(*args, **kwargs)
            if r is not NotImplemented:
                return r

    tracer = proxy_mode.tracer

    f_args, f_kwargs = pytree.tree_map_only(torch.Tensor, fetch_tensor_proxy(tracer), (args, kwargs))

    # If there are SymInts, we also should not consider this constant.
    # However, fake tensor handling of SymInts is sufficiently broken that
    # I couldn't write a test for this case
    all_constant = (
        pytree.tree_all_only(_ProxyTensor, lambda t: t.constant is not None, (f_args, f_kwargs))
        # TODO: maybe constant SymInts should also be allowed?  Not sure if
        # this can happen
        and pytree.tree_all_only(SymInt, lambda _: False, (args, kwargs))
    )

    if torch.Tag.data_dependent_output in func_overload.tags:  # type: ignore[attr-defined]
        # Check if all of the Tensor inputs are constants
        if all_constant:
            const_args, const_kwargs = pytree.tree_map_only(
                _ProxyTensor, lambda t: t.constant, (f_args, f_kwargs)
            )
            with maybe_disable_fake_tensor_mode():
                return func_overload(*const_args, **const_kwargs)
        raise RuntimeError(
            "It appears that you're trying to get value out of a tracing tensor - erroring out! "
            "It's likely that this is caused by data-dependent control flow or similar."
        )

    proxy_args, proxy_kwargs = pytree.tree_map_only(
        SymInt,
        fetch_symint_proxy(proxy_mode.tracer),
        pytree.tree_map_only(_ProxyTensor, lambda e: e.proxy, (f_args, f_kwargs))
    )
    proxy_out = func_overload(*proxy_args, **proxy_kwargs)

    # Kind of a hacky way to test if an op is in-place or not
    if func.__name__[-1] == "_" and func.__name__[0] != "_":
        # This makes DCE marginally less likely to DCE inplace operations.
        # It is not strictly necessary
        args[0].proxy = proxy_out
        proxy_out.node.meta['tensor_meta'] = _extract_tensor_metadata(args[0])

    out = func_overload(*args, **kwargs)

    # In some circumstances, we will be tracing in a situation where a tensor
    # is *statically* known to be a constant (currently, this only happens if
    # you run torch.tensor; deterministic factory functions like torch.arange
    # don't get this treatment).  When the tensor in question is small, it's
    # helpful to due constant propagation in case we call item() (in which
    # case we can return the constant value that is known, rather than give
    # an error.)  The logic here tests if constant propagation is possible
    # (because all of the inputs are constant).  If so, we disable fake tensor
    # mode (if it is on) and do true compute on the constant.
    #
    # It's worth highlighting that we're making a policy decision here.
    # There is a potential that the tensor is actually quite large, and we
    # don't actually want to run the compute.  The tensor being quite large
    # is one of the reasons why factory functions don't get this treatment
    # (since they can be quite large; if a parameter is initialized to a
    # constant value it will be!)  Similarly, there is also a potential
    # to run an operator that blows up the size of a small tensor; we don't
    # protect against this case, but we could force, e.g., only single
    # element constant computation by testing the numel of the result before
    # propagating const-ness.  Similarly, we don't require the constant to
    # live on CPU, but we could.
    any_constant = pytree.tree_any_only(_ProxyTensor, lambda t: t.constant is not None, (f_args, f_kwargs))

    constant = None
    # NB: do NOT include factories as constants
    if (
        torch.Tag.nondeterministic_seeded not in func_overload.tags  # type: ignore[attr-defined]
        and all_constant
        and any_constant
        and pytree.tree_all_only(torch.Tensor, lambda t: t.numel() <= CONSTANT_NUMEL_LIMIT, out)
    ):
        with maybe_disable_fake_tensor_mode():
            const_args, const_kwargs = pytree.tree_map_only(
                _ProxyTensor, lambda t: t.constant, (f_args, f_kwargs)
            )
            constant = func_overload(*const_args, **const_kwargs)

    track_tensor_tree(out, proxy_out, constant=constant, tracer=tracer)
    return out


class PythonKeyTracer(Tracer):
    def __init__(self):
        super().__init__()

    # In general, we don't want to make modules leaves. In principle, users of
    # this tracer might want to override this in order to turn a couple specific
    # modules into leaves in the traced graph.
    def call_module(
            self, m: torch.nn.Module, forward: Callable[..., Any], args: Tuple[Any, ...], kwargs: Dict[str, Any]
    ) -> Any:
        return forward(*args, **kwargs)

    def create_arg(self, a: Any):
        if isinstance(a, torch.nn.Parameter):
            for n, p in self.root.named_parameters():
                if a is p:
                    return self.create_node('get_attr', n, (), {})
            qualname: Optional[str] = None

            if not qualname:
                i = 0
                while True:
                    qualname = f'_param_constant{i}'
                    if not hasattr(self.root, qualname):
                        break
                    i += 1
                setattr(self.root, qualname, a)

            return self.create_node('get_attr', qualname, (), {})
        elif isinstance(a, SymInt):
            assert a.get_pyobj().constant is not None
            return a.get_pyobj().constant
        return super().create_arg(a)


def dispatch_trace(
        root: Union[torch.nn.Module, Callable],
        tracer: Tracer,
        concrete_args: Optional[Tuple[Any, ...]] = None,
) -> GraphModule:
    graph = tracer.trace(root, concrete_args)
    name = root.__class__.__name__ if isinstance(root, torch.nn.Module) else root.__name__
    return GraphModule(tracer.root, graph, name)


def wrap_key(f, tensors, tracer):
    flat_tensors, tensors_spec = pytree.tree_flatten(tensors)

    @functools.wraps(f)
    def wrapped(*proxies):
        flat_proxies, proxies_spec = pytree.tree_flatten(proxies)
        assert len(flat_proxies) == len(flat_tensors)
        track_tensor_tree(flat_tensors, flat_proxies, constant=None, tracer=tracer)

        out = f(*tensors)
        return pytree.tree_map_only(
            torch.Tensor,
            lambda t: get_proxy_slot(t, tracer, t, lambda x: x.proxy),
            out
        )

    return wrapped


class ProxyTorchDispatchMode(TorchDispatchMode):
    def __init__(self, tracer):
        self.tracer = tracer
        self.enable_tracing = True
        self.sym_mode = ProxySymDispatchMode(tracer)
        self.trace_state = {}

    def __torch_dispatch__(self, func_overload, types, args=(), kwargs=None):
        with self.sym_mode.enable(False):
            return self.inner_torch_dispatch(func_overload, types, args, kwargs)

    @contextmanager
    def restore(self):
        with self.sym_mode.enable(True):
            with super().restore():
                yield

    def inner_torch_dispatch(self, func_overload, types, args=(), kwargs=None):
        if not self.enable_tracing:
            return func_overload(*args, **kwargs)

        if symbolic_shapes.is_symbolic_op(func_overload):
            with self.restore():
                return symbolic_shapes.handle_symbolic_op(func_overload, args, kwargs)

        func = func_overload.overloadpacket
        # We don't want to convert torch.tensor constants into tracing objects.
        if func_overload == aten.lift.default:
            return args[0]

        if func in [prim.device]:
            return func_overload(*args, **kwargs)

        if pytree.tree_any_only(
            torch.Tensor,
            lambda t: has_proxy_slot(t, self.tracer),
            (args, kwargs)
        ):
            out = proxy_call(self, func_overload, args, kwargs)
        # When we trace through a torch.tensor invocation, you never actually
        # see a torch.ops.aten.tensor call. Instead, the way this function is
        # implemented internally is that we allocate a plain tensor (this is
        # *guaranteed* to be a plain tensor, we disable all modes when doing
        # so), and then call at::lift_fresh on it (to give modes a chance to do
        # their stuff).  Furthermore, the tensor argument to lift_fresh is guaranteed
        # to be freshly allocated, so we want lift_fresh to be a no-op (directly
        # returning the input argument).
        #
        # Here is the basic problem: when we trace this sequence of executions
        # into an FX graph, what happens to this call sequence?  Traditionally,
        # tensor constants get interned as buffers on the FX GraphModule.  But
        # this is dangerous.  Consider:
        #
        #       x = torch.tensor(1)
        #       x.add_(2)
        #
        # Naively, this traces into:
        #
        #       t = self._tensor_constant0  # initialized to torch.tensor(1)
        #       x = torch.ops.aten.lift_fresh(t)
        #       x.add_(2)
        #
        # If lift_fresh returns t directly, the subsequent add_ call will
        # modify the tensor constant. Really, the problem is we've violated
        # the invariant the the argument to lift is fresh.  So what we should
        # preserve the invariant by replacing lift_fresh with lift_fresh_copy:
        #
        #       t = self._tensor_constant0  # initialized to torch.tensor(1)
        #       x = torch.ops.aten.lift_fresh_copy(t)
        #       x.add_(2)
        #
        # This is what the overload modification does.
        else:
            flat_args = pytree.tree_flatten((args, kwargs))[0]
            handled_types = [torch.Tensor, _ProxyTensor, torch.nn.Parameter]

            # If there are any tensor subclasses, we need to handle those tensor subclasses first
            # TODO: we could use types to test this
            if any(isinstance(arg, torch.Tensor) and type(arg) not in handled_types for arg in flat_args):
                return NotImplemented

            if func_overload is torch.ops.aten.lift_fresh.default:
                func_overload = torch.ops.aten.lift_fresh_copy.default

            n_args, n_kwargs = pytree.tree_map_only(SymInt, fetch_symint_proxy(self.tracer), (args, kwargs))

            proxy_out = self.tracer.create_proxy('call_function', func_overload, n_args, n_kwargs,
                                                 name=self.tracer.graph._target_to_str(func.__name__))

            out = func_overload(*args, **kwargs)

            # If this is a lift, the input tensor is guaranteed to be a
            # constant, so we keep a copy of the original argument along so
            # we can query it if we're asked to item() it at some later point
            is_lift = func_overload is torch.ops.aten.lift_fresh_copy.default
            if is_lift and out.numel() <= CONSTANT_NUMEL_LIMIT:
                with maybe_disable_fake_tensor_mode():
                    constant = args[0].clone()
            else:
                constant = None
            track_tensor_tree(out, proxy_out, constant=constant, tracer=self.tracer)

        def assert_proxy_tensor(e):
            assert has_proxy_slot(e, self.tracer), \
                f"Internal Error: make_fx is incorrectly baking a tensor constant into the graph: {str(e)}"

        # When we trace factory functions, we expect that tensor outputs are *always* tracked.
        # (Except for torch.tensor() constants handled through lift(), which is handled
        # specially further up).
        pytree.tree_map_only(torch.Tensor, assert_proxy_tensor, out)
        return out


SymInt = torch._C.SymIntNode


class ProxySymDispatchMode(SymDispatchMode):
    def __init__(self, tracer):
        super().__init__()
        self.tracer = tracer
        # When false, we don't trace operations.  If you do this, you MUST
        # call track_tensor/track_tensor_tree on all results of the operation
        # to ensure we can adeduately track the results
        self.enable_tracing = True

    @contextmanager
    def enable(self, b):
        old = self.enable_tracing
        self.enable_tracing = b
        try:
            yield
        finally:
            self.enable_tracing = old

    def __sym_dispatch__(self, func, types, args, kwargs):
        if not self.enable_tracing:
            return func(*args, **kwargs)
        p_args, p_kwargs = pytree.tree_map_only(
            PySymInt,
            lambda s: get_proxy_slot(s, self.tracer) if s.constant is None else s.constant,
            (args, kwargs)
        )
        # func doesn't have a __torch_function__ that Proxy can interpose, so
        # we gotta do it manually
        n_args, n_kwargs = pytree.tree_map_only(fx.Proxy, lambda p: p.node, (p_args, p_kwargs))
        import operator
        mapped = {
            operator.mul: torch.ops.math.mul
        }
        if func not in mapped:
            print(func)
            assert False

        n_out = self.tracer.create_node("call_function", mapped[func], n_args, n_kwargs)
        p_out = fx.Proxy(n_out, self.tracer)
        out = func(*args, **kwargs)
        assert isinstance(out, PySymInt), f"{func}(*{args}, **{kwargs}) = {out}"
        set_proxy_slot(out, self.tracer, p_out)
        return out


# TODO: I'm not sure what the point of this class is; you can just
# make_fx through a regular Interpreter
class DecompositionInterpreter(torch.fx.Interpreter):
    def __init__(self, module: torch.fx.GraphModule, new_graph: torch.fx.Graph, decomposition_table=None, **kwargs):
        super().__init__(module, **kwargs)
        self.new_graph = new_graph
        self.tracer = torch.fx.proxy.GraphAppendingTracer(self.new_graph)
        self.decomposition_table = decomposition_table
        if self.decomposition_table is None:
            self.decomposition_table = {}
        self.mode = ProxyTorchDispatchMode(self.tracer)

    def placeholder(self, target, args, kwargs):
        out = super().placeholder(target, args, kwargs)
        proxy = torch.fx.Proxy(self.new_graph.placeholder(target), self.tracer)
        track_tensor_tree(out, proxy, constant=None, tracer=self.tracer)
        # TODO handle case where the first character of target is '*'
        return out

    def get_attr(self, target, args, kwargs):
        out = super().get_attr(target, args, kwargs)
        proxy = torch.fx.Proxy(self.new_graph.get_attr(target), self.tracer)
        track_tensor_tree(out, proxy, constant=None, tracer=self.tracer)
        return out

    # call_function, call_method, call_module get traced automatically by the outer mode.

    def output(self, target, args, kwargs):
        out = super().output(target, args, kwargs)

        def unwrap(e):
            return get_proxy_slot(e, self.tracer, e, lambda x: x.proxy.node)
        self.new_graph.output(pytree.tree_map(unwrap, out))
        return out

    def run(self, *args, **kwargs):
        # Should enter the mode at least once for being able to restore it later
        # See: https://github.com/pytorch/pytorch/pull/82549#discussion_r934782025
        with decompose(self.decomposition_table), self.mode:
            return super().run(*args, **kwargs)


def wrapper_and_args_for_make_fx(func, args, kwargs):
    # make_fx doesn't support kwargs, so we need to do this flattening
    # and then unflatten the args before calling func
    flat_args, spec = pytree.tree_flatten((args, kwargs))

    def wrapped(flat_args):
        fn_args, fn_kwargs = pytree.tree_unflatten(flat_args, spec)
        return func(*fn_args, **fn_kwargs)
    return wrapped, flat_args


def make_fx(f, decomposition_table=None, tracing_mode="real"):
    assert tracing_mode in ["real", "fake", "symbolic"]

    if decomposition_table is None:
        decomposition_table = {}

    @functools.wraps(f)
    def wrapped(*args):
        phs = pytree.tree_map(lambda _: fx.PH, args)  # type: ignore[attr-defined]
        fx_tracer = PythonKeyTracer()
        fake_tensor_mode: Any = nullcontext()
        if tracing_mode == "real":
            fake_tensor_mode = nullcontext()
        elif tracing_mode == "fake":
            fake_tensor_mode = FakeTensorMode(allow_fallback_kernels=True)
        elif tracing_mode == "symbolic":
            fake_tensor_mode = FakeTensorMode(allow_fallback_kernels=False)
        else:
            raise AssertionError(f"Unexpected tracing type: {tracing_mode}")

        proxy_mode = ProxyTorchDispatchMode(fx_tracer)

        def wrap_fake_concrete(x):
            if isinstance(x, torch.Tensor):
                return fake_tensor_mode.from_tensor(x)  # type: ignore[attr-defined]

            return x

        shape_env = ShapeEnv()
        sym_mode = proxy_mode.sym_mode

        # todo: Figure out a more informative name for symints
        def wrap_fake_symbolic(x, sym_shape):
            if isinstance(x, torch.Tensor):
                val = FakeTensor(fake_tensor_mode, torch.empty(sym_shape, device="meta", requires_grad=x.requires_grad), x.device)
                return val
            return x

        wrap_fn_map = {
            "real": lambda x: x,
            "fake": wrap_fake_concrete,
        }
        if tracing_mode == "symbolic":
            flat_shapes = shape_env.create_shapes_for_args(args)
            flat_args, spec = pytree.tree_flatten(args)
            args = pytree.tree_unflatten(list(map(lambda a: wrap_fake_symbolic(a[0], a[1]), zip(flat_args, flat_shapes))), spec)
        else:
            args = pytree.tree_map(wrap_fn_map[tracing_mode], args)

        if not hasattr(f, '__code__') or inspect.unwrap(f).__code__.co_flags & inspect.CO_VARARGS:
            # FX doesn't support varargs, so we gotta fake up a wrapper
            # TODO: Would be nice to fix this at the source...
            func = fake_signature(f, len(phs))
        else:
            func = f

        with decompose(decomposition_table), fake_tensor_mode, sym_mode, proxy_mode:  # type: ignore[attr-defined]
            t = dispatch_trace(wrap_key(func, args, fx_tracer), tracer=fx_tracer, concrete_args=tuple(phs))

        # TODO: kind of a bad way to do it, should maybe figure out a better way
        t.shape_env = shape_env  # type: ignore[assignment]
        return t

    return wrapped


def get_torch_dispatch_modes():
    modes = [torch._C._get_torch_dispatch_mode()]
    if modes[-1] is None:
        return list()
    while modes[-1].inner is not None:
        modes.append(modes[-1].inner)
    return modes


@contextlib.contextmanager
def disable_proxy_modes_tracing():
    # TODO: This probably doesn't correctly also disable ProxySymDispatchMode
    modes = get_torch_dispatch_modes()
    proxy_tensor_modes = [m for m in modes if isinstance(m, ProxyTorchDispatchMode)]
    olds = [m.enable_tracing for m in proxy_tensor_modes]
    for proxy_mode in proxy_tensor_modes:
        proxy_mode.enable_tracing = False
    try:
        yield
    finally:
        for proxy_mode, old in zip(proxy_tensor_modes, olds):
            proxy_mode.enable_tracing = old


def get_isolated_graphmodule(func, args, kwargs):
    """A helper function used to get the GraphModule for the given func.

    It's expected to be used in the ProxyTensor tracing context.
    It detaches the args and kwargs from the current tracer so that the trace of
    the current graph module can be created without any side-effects.
    """
    wrapped, all_args = wrapper_and_args_for_make_fx(func, args, kwargs)

    with disable_proxy_modes_tracing():
        gm = make_fx(wrapped)(all_args)
    return gm<|MERGE_RESOLUTION|>--- conflicted
+++ resolved
@@ -94,12 +94,8 @@
             # TODO: improve naming
             # TODO: lazily insert this into the graph only on first
             # use?  Maybe complicated and DCE is a better idea
-<<<<<<< HEAD
-            inner_s.__dict__[tracer] = torch.ops.math.size(proxy, i)
-
-=======
-            set_proxy_slot(inner_s, tracer, proxy.size(i))
->>>>>>> c7149178
+            set_proxy_slot(inner_s, tracer, torch.ops.aten.size(proxy, i))
+
         # TODO: also do stride/numel
     set_proxy_slot(tensor, tracer, _ProxyTensor(proxy, constant))
 
@@ -471,7 +467,8 @@
         n_args, n_kwargs = pytree.tree_map_only(fx.Proxy, lambda p: p.node, (p_args, p_kwargs))
         import operator
         mapped = {
-            operator.mul: torch.ops.math.mul
+            operator.mul: torch.ops.math.mul,
+            operator.eq: torch.ops.math.eq
         }
         if func not in mapped:
             print(func)
