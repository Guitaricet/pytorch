--- conflicted
+++ resolved
@@ -21,19 +21,14 @@
 from .mutation_guard import is_dynamic_nn_module
 from .side_effects import SideEffects
 from .source import ConstantSource, LocalSource, Source
-<<<<<<< HEAD
 from .utils import (
     CleanupHook,
     clone_inputs,
     count_calls,
     counters,
-    fake_tensors_available,
     format_graph_tabular,
     same,
 )
-=======
-from .utils import CleanupHook, count_calls, counters, format_graph_tabular
->>>>>>> 316ecc68
 from .variables.builder import VariableBuilder, wrap_fx_proxy
 from .variables.nn_module import NNModuleVariable
 from .variables.tensor import (
