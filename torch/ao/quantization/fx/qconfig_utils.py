--- conflicted
+++ resolved
@@ -1,15 +1,10 @@
 import torch
 from collections import OrderedDict, defaultdict
 from typing import Union, Callable, Any, Dict, Tuple, Set, Optional
-<<<<<<< HEAD
-from torch.ao.quantization.qconfig import add_module_to_qconfig_obs_ctr, QConfigAny
-
-=======
 from torch.ao.quantization.qconfig import add_module_to_qconfig_obs_ctr, QConfigAny, qconfig_equals
 from torch.ao.quantization.quantize import (
     is_activation_post_process,
 )
->>>>>>> 0b2f68ea
 import re
 from torch.fx import (
     GraphModule,
