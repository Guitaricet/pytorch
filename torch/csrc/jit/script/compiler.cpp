--- conflicted
+++ resolved
@@ -45,10 +45,7 @@
   TypePtr type() const {
     return type_;
   }
-<<<<<<< HEAD
-=======
-
->>>>>>> f0e507cb
+
  private:
   std::string identifier_;
   TypePtr type_;
@@ -60,7 +57,6 @@
   // associated with it is used in a conditional of an if statememt, the true
   // and false refinements are inserted into the corresponding blocks
   using Refinements = std::vector<Refinement>;
-<<<<<<< HEAD
 
   RefinementSet(Refinements true_refinements, Refinements false_refinements)
       : true_refinements_(std::move(true_refinements)),
@@ -97,44 +93,6 @@
     return true_refinements_;
   }
 
-=======
-
-  RefinementSet(Refinements true_refinements, Refinements false_refinements)
-      : true_refinements_(std::move(true_refinements)),
-        false_refinements_(std::move(false_refinements)) {}
-  RefinementSet(Refinement single) : RefinementSet({std::move(single)}, {}) {}
-  RefinementSet(Refinement single_true, Refinement single_false)
-      : RefinementSet(
-            Refinements({std::move(single_true)}),
-            Refinements({std::move(single_false)})) {}
-  RefinementSet() {} // empty
-  RefinementSet And(const RefinementSet& rhs) const {
-    // if the result of an AND is true, both a & b had to be true,
-    // so we take the union of a.true_refinements and b.true_refinements.
-    // if the result is false, either a or b could have been false,
-    // so we take their intersection.
-    return RefinementSet(
-        unionSet(true_refinements_, rhs.true_refinements_),
-        intersectSet(false_refinements_, rhs.false_refinements_));
-  }
-  RefinementSet Or(const RefinementSet& rhs) const {
-    // if the result of an OR is true, either a & b could have been true,
-    // so we take the intersection of a.true_refinements & b.true_refinements.
-    // if the result is false, both a and b had to be false,
-    // so we take their union.
-    return RefinementSet(
-        intersectSet(true_refinements_, rhs.true_refinements_),
-        unionSet(false_refinements_, rhs.false_refinements_));
-  }
-
-  RefinementSet Not() const {
-    return RefinementSet(false_refinements_, true_refinements_);
-  }
-  const std::vector<Refinement> activeRefinements() const {
-    return true_refinements_;
-  }
-
->>>>>>> f0e507cb
  private:
   static bool sameVar(const Refinement& a, const Refinement& b) {
     return a.identifier() == b.identifier();
@@ -182,19 +140,9 @@
       : value_(value),
         refinements_(std::move(refinements)),
         static_if_(static_if) {}
-<<<<<<< HEAD
-  CondValue(
-      Graph& g,
-      const SourceRange& loc,
-      bool static_value,
-      RefinementSet refinements)
-      : value_(g.insertConstant(static_value, loc)),
-        refinements_(std::move(refinements)),
-=======
   CondValue(Graph& g, const SourceRange& loc, bool static_value)
       : value_(g.insertConstant(static_value, loc)),
         refinements_({}),
->>>>>>> f0e507cb
         static_if_(static_value) {}
   Value* value() const {
     return value_;
@@ -469,7 +417,7 @@
     if (!retval) {
       static std::unordered_map<std::string, SugaredValuePtr> globals = {
           {"print", std::make_shared<PrintValue>()},
-          {"tuple", SpecialFormValue::create(prim::TupleConstruct)},
+          {"tuple", std::make_shared<TupleCallValue>()},
           {"float",
            makeMagic(
                "__float__",
@@ -486,8 +434,8 @@
            makeMagic(
                "__str__",
                std::make_shared<CastValue>(StringType::get(), aten::str))},
-          {"getattr", SpecialFormValue::create(prim::GetAttr)},
-          {"isinstance", SpecialFormValue::create(prim::isinstance)},
+          {"getattr", std::make_shared<GetAttrValue>()},
+          {"isinstance", std::make_shared<IsInstanceValue>()},
           // todo(zach): remove when we can correctly export torch.full via ONNX
           // or we have implicit conversion that can convert numbers to tensors
           {"_to_tensor",
@@ -519,9 +467,9 @@
           {"ord", std::make_shared<BuiltinFunction>(aten::ord, at::nullopt)},
           {"chr", std::make_shared<BuiltinFunction>(aten::chr, at::nullopt)},
           {"bin", std::make_shared<BuiltinFunction>(aten::bin, at::nullopt)},
-          {"range", SpecialFormValue::create(prim::range)},
-          {"zip", SpecialFormValue::create(prim::zip)},
-          {"enumerate", SpecialFormValue::create(prim::enumerate)},
+          {"range", std::make_shared<IterableValue>(prim::range)},
+          {"zip", std::make_shared<IterableValue>(prim::zip)},
+          {"enumerate", std::make_shared<IterableValue>(prim::enumerate)},
           {"rangelist",
            std::make_shared<BuiltinFunction>(prim::rangelist, at::nullopt)},
           {"sorted",
@@ -1033,9 +981,6 @@
       case TK_NOT: {
         CondValue v = emitCondExpr(Expr(expr.tree()->trees()[0]));
         Value* result = emitBuiltinCall(
-<<<<<<< HEAD
-            expr.range(), *graph, aten::__not__, {v.value()}, {});
-=======
             expr.range(),
             *graph,
             aten::__not__,
@@ -1043,7 +988,6 @@
             {v.value()},
             {},
             /*required=*/true);
->>>>>>> f0e507cb
         c10::optional<bool> static_if;
         if (v.staticIf()) {
           static_if = !*v.staticIf();
@@ -1067,35 +1011,22 @@
         // MA, MM, MN, NM, NN, AM -> cannot prove anything statically
         bool its_is = expr.kind() == TK_IS;
         if (lhs_none == ALWAYS && rhs_none == ALWAYS) {
-<<<<<<< HEAD
-          return CondValue(*graph, expr.range(), its_is, {});
-=======
           return CondValue(*graph, expr.range(), its_is);
->>>>>>> f0e507cb
         } else if (
             (lhs_none == ALWAYS && rhs_none == NEVER) ||
             (lhs_none == NEVER && rhs_none == ALWAYS)) {
           // lhs_val/rhs_val with A/M: only emit never_none_branch
-<<<<<<< HEAD
-          return CondValue(*graph, expr.range(), !its_is, {});
-=======
           return CondValue(*graph, expr.range(), !its_is);
->>>>>>> f0e507cb
         } else {
           auto kind = getNodeKind(expr.kind(), expr.get()->trees().size());
           Value* cond_value = emitBuiltinCall(
               expr.get()->range(),
               *method.graph(),
               kind,
-<<<<<<< HEAD
-              {lhs_val, rhs_val},
-              {});
-=======
               c10::nullopt,
               {lhs_val, rhs_val},
               {},
               /*required=*/true);
->>>>>>> f0e507cb
           auto refinements = RefinementSet(findIsNoneRefinements(
               cond_op.lhs(), lhs_val, cond_op.rhs(), rhs_val, expr.kind()));
           return CondValue(cond_value, refinements, c10::nullopt);
@@ -1200,13 +1131,8 @@
   void insertRefinements(const SourceRange& loc, const RefinementSet& ref) {
     for (const Refinement& r : ref.activeRefinements()) {
       Value* v = environment_stack->getVar(r.identifier(), loc);
-<<<<<<< HEAD
-      Value* new_v = graph->insertUncheckedCast(v, r.type());
-      environment_stack->setVar(loc, r.identifier(), new_v);
-=======
       Value* output = graph->insert(prim::unchecked_unwrap_optional, {v});
       environment_stack->setVar(loc, r.identifier(), output);
->>>>>>> f0e507cb
     }
   }
 
@@ -1511,40 +1437,6 @@
         TypePtr type = typeParser_.parseTypeFromExpr(classinfo);
         types.emplace_back(type);
       }
-      bool staticallyTrue(const TypePtr& actual_type) {
-        // is this isinstance check statically true?
-        if ((list_check && actual_type->kind() == ListType::Kind) ||
-            (tuple_check && actual_type->kind() == TupleType::Kind)) {
-          return true;
-        }
-        for (const TypePtr& typ : types) {
-          if (actual_type->isSubtypeOf(typ)) {
-            return true;
-          }
-        }
-        return false;
-      }
-      bool maybeOfKind(TypeKind kind, const TypePtr& actual_type) {
-        if (actual_type->kind() == AnyType::Kind) {
-          return true;
-        }
-        if (auto op = actual_type->cast<OptionalType>()) {
-          return op->getElementType()->kind() == kind;
-        }
-        return false;
-      }
-      bool staticallyFalse(const TypePtr& actual_type) {
-        if ((list_check && maybeOfKind(ListType::Kind, actual_type)) ||
-            (tuple_check && maybeOfKind(TupleType::Kind, actual_type))) {
-          return false;
-        }
-        for (const TypePtr& typ : types) {
-          if (typ->isSubtypeOf(actual_type)) {
-            return false;
-          }
-        }
-        return true;
-      }
       ScriptTypeParser typeParser_;
       bool list_check = false;
       bool tuple_check = false;
@@ -1553,29 +1445,12 @@
     GatheredTypes gathered(typeParser_);
     gathered.gather(classinfo);
     auto val = emitExpr(obj);
-    RefinementSet refinement;
-    if (gathered.types.size() == 1 && obj.kind() == TK_VAR) {
-      std::string ident = Var(obj).name().name();
-      Refinement isinstance(
-          std::move(ident), gathered.types.at(0));
-      refinement = RefinementSet({isinstance}, {});
-    }
-
-<<<<<<< HEAD
-    if (gathered.staticallyTrue(val->type())) {
-      return CondValue(*graph, obj.range(), true, std::move(refinement));
-    }
-    if (gathered.staticallyFalse(val->type())) {
-      return CondValue(*graph, obj.range(), false, std::move(refinement));
-    }
-    // check maybe true/false at runtime, need an actual op
-    Value* result =
-        graph
-            ->insertNode(graph->createIsInstance(
-                val, gathered.types, gathered.list_check, gathered.tuple_check))
-            ->output();
-    return CondValue(result, std::move(refinement), c10::nullopt);
-=======
+    if (val->type()->kind() == OptionalType::Kind) {
+      throw ErrorReport(obj.range())
+          << "Optional isinstance check is not supported, "
+          << "consider use is/is not None instead";
+    }
+
     if ((gathered.list_check && val->type()->kind() == ListType::Kind) ||
         (gathered.tuple_check && val->type()->kind() == TupleType::Kind)) {
       return CondValue(*graph, obj.range(), true);
@@ -1586,7 +1461,6 @@
       }
     }
     return CondValue(*graph, obj.range(), false);
->>>>>>> f0e507cb
   }
 
   void emitIf(const If& stmt) {
@@ -1865,9 +1739,10 @@
           stmt.range(),
           *method.graph(),
           getAugOp(stmt, lhsValue->type()),
+          self,
           {rhs},
           {},
-          self);
+          /*required=*/true);
 
     } else {
       throw ErrorReport(stmt.lhs())
@@ -1890,9 +1765,10 @@
           stmt.range(),
           *method.graph(),
           getAugOp(stmt, lhsValue->type()),
+          self,
           {rhs},
           {},
-          self);
+          /*required=*/true);
 
       environment_stack->setVar(lhs.range(), lhs.name().name(), output);
     } else {
@@ -1973,9 +1849,10 @@
             stmt.range(),
             *method.graph(),
             getAugOp(stmt, sliceable->type()),
+            slicedArg,
             {rhs},
             {},
-            slicedArg);
+            /*required=*/true);
       } else {
         // Special case: we tried to do "advanced indexing". Lower this expr
         // into `index` and `index_put_` ops with tensordices of Tensor?[]
@@ -1989,9 +1866,10 @@
             stmt.range(),
             *method.graph(),
             getAugOp(stmt, sliceable->type()),
+            indexed,
             {rhs},
             {},
-            indexed);
+            /*required=*/true);
         graph->insert(
             aten::index_put_,
             {slicedArg, indices, augmented},
@@ -2391,54 +2269,26 @@
   std::shared_ptr<SugaredValue> emitApplyExpr(Apply& apply, size_t n_binders) {
     auto sv = emitSugaredExpr(apply.callee(), 1);
     auto loc = apply.callee().range();
-    if (auto special_form = dynamic_cast<SpecialFormValue*>(sv.get())) {
-      return emitApplySpecialForm(special_form->form(), apply);
-    }
-    auto inputs = getNamedValues(apply.inputs(), true);
-    auto attributes = emitAttributes(apply.attributes());
-    return sv->call(loc, method, inputs, attributes, n_binders);
-  }
-
-  // this function handles expressions that look like apply statements
-  // but have special evaluation rules for the arguments.
-  // when adding a new case, only add a special form if it cannot be expressed
-  // using the standard SugaredValue::call function, which enforces normal
-  // evaluation order.
-  std::shared_ptr<SugaredValue> emitApplySpecialForm(
-      Symbol form,
-      Apply& apply) {
-    switch (form) {
-      case prim::fork: {
-        auto& trees = apply.inputs().tree()->trees();
-        if (trees.size() < 1) {
-          throw ErrorReport(apply)
-              << "Expected at least one argument to fork()";
-        }
-        auto forked = emitSugaredExpr(Expr(trees[0]), 1);
-        TreeList sliced_trees(trees.begin() + 1, trees.end());
-        auto inputs = getNamedValues(sliced_trees, true);
-        auto attributes = emitAttributes(apply.attributes());
-        return emitForkExpr(apply.range(), forked, inputs, attributes);
-      }
-      case prim::annotate: {
-        checkApplyNumInputs(apply, 2);
-        TypePtr type = typeParser_.parseTypeFromExpr(apply.inputs()[0]);
-        Value* expr = tryConvertToType(
-            apply.range(),
-            *graph,
-            type,
-            emitExpr(apply.inputs()[1], type),
-            /*allow_conversions=*/true);
-
-<<<<<<< HEAD
-        std::stringstream why_not;
-        if (!expr->type()->isSubtypeOfExt(type, &why_not)) {
-          throw ErrorReport(apply.inputs())
-              << "expected an expression of type " << type->python_str()
-              << " but found " << expr->type()->python_str() << "\n"
-              << why_not.str();
-        }
-=======
+    if (auto fork_value = dynamic_cast<ForkValue*>(sv.get())) {
+      auto& trees = apply.inputs().tree()->trees();
+      if (trees.size() < 1) {
+        throw ErrorReport(loc) << "Expected at least one argument to fork()";
+      }
+      auto forked = emitSugaredExpr(Expr(trees[0]), 1);
+      TreeList sliced_trees(trees.begin() + 1, trees.end());
+      auto inputs = getNamedValues(sliced_trees, true);
+      auto attributes = emitAttributes(apply.attributes());
+      return emitForkExpr(loc, forked, inputs, attributes);
+    } else if (auto annotate_value = dynamic_cast<AnnotateValue*>(sv.get())) {
+      checkApplyNumInputs(apply, 2);
+      TypePtr type = typeParser_.parseTypeFromExpr(apply.inputs()[0]);
+      Value* expr = tryConvertToType(
+          apply.range(),
+          *graph,
+          type,
+          emitExpr(apply.inputs()[1], type),
+          /*allow_conversions=*/true);
+
       std::stringstream why_not;
       if (!expr->type()->isSubtypeOfExt(type, &why_not)) {
         throw ErrorReport(apply.inputs())
@@ -2509,158 +2359,17 @@
             << "Got: " << class_arg->type_->python_str()
             << ", expected: " << classNew->type_->python_str();
       }
->>>>>>> f0e507cb
-
-        // None is a subtype of Optional[T], but we want to remember what T is,
-        // after annotation so that variables assigned to this None will still
-        // get the right type. To do this, we make a None constant that
-        // has the type Optional[T]
-        if (type->kind() == OptionalType::Kind &&
-            expr->type()->isSubtypeOf(NoneType::get())) {
-          Node* none = graph->createNone();
-          none->output()->setType(type);
-          graph->insertNode(none);
-          expr = none->output();
-        }
-
-<<<<<<< HEAD
-        return std::make_shared<SimpleValue>(expr);
-      }
-      case prim::unchecked_cast: {
-        checkApplyNumInputs(apply, 2);
-        TypePtr type = typeParser_.parseTypeFromExpr(apply.inputs()[0]);
-        Value* v = emitExpr(apply.inputs()[1]);
-        // avoid generating nested unchecked_casts because they are already
-        // inserted during serialization
-        if (v->node()->kind() != prim::unchecked_cast || *v->type() != *type) {
-          v = graph->insertUncheckedCast(v, type);
-        }
-        return std::make_shared<SimpleValue>(v);
-      } break;
-      case prim::GetAttr: {
-        checkApplyNumInputs(apply, 2);
-        auto obj = emitSugaredExpr(apply.inputs()[0], 1);
-        auto selector = apply.inputs()[1];
-        if (selector.kind() != TK_STRINGLITERAL) {
-          throw ErrorReport(apply)
-              << "getattr's second argument must be a string literal";
-        }
-        const std::string& name = StringLiteral(selector).text();
-        return obj->attr(apply.range(), method, name);
-      }
-      case prim::Uninitialized: {
-        checkApplyNumInputs(apply, 1);
-        TypePtr type = typeParser_.parseTypeFromExpr(apply.inputs()[0]);
-        auto out = graph->insertNode(graph->createUninitialized(type))
-                       ->setSourceRange(apply.range());
-        return std::make_shared<SimpleValue>(out->output());
-      }
-      case prim::TupleConstruct: {
-        checkApplyNumInputs(apply, 1);
-        auto arg = emitSugaredExpr(apply.inputs()[0], 1);
-        auto inputs = arg->asTuple(apply.range(), method);
-        auto inp_values = fmap(inputs, [&](const SugaredValuePtr& sv) {
-          return sv->asValue(apply.range(), method);
-        });
-        return std::make_shared<SimpleValue>(
-            graph->insertNode(graph->createTuple(inp_values))->output());
-      }
-      case prim::isinstance: {
-        checkApplyNumInputs(apply, 2);
-        auto result = emitIsInstance(apply.inputs()[0], apply.inputs()[1]);
-        return std::make_shared<SimpleValue>(result.value());
-      }
-      // This represents the "__new__" method on classes
-      // because it takes a ClassValue as input.
-      // So if we see:
-      //   Foo.__new__(Foo)
-      // Foo is a ClassValue, calling `attr("__new__")` will return a
-      // CreateObject special form.
-      case prim::CreateObject: {
-        if (apply.inputs().size() != 1) {
-          throw ErrorReport(apply) << "Only one argument to __new__ allowed";
-        }
-        auto arg = emitSugaredExpr(apply.inputs()[0], 1);
-        auto class_arg = dynamic_cast<ClassValue*>(arg.get());
-        if (!class_arg) {
-          throw ErrorReport(apply)
-              << "Expected class value as argument to __new__, got "
-              << arg->kind() << " instead";
-        }
-        auto createNode =
-            graph->insertNode(graph->createObject(class_arg->type_));
-        return std::make_shared<SimpleValue>(createNode->output());
-      }
-      // We construct the iterable tree here using the IterableTree
-      // SugaredValue, The tree consists of SimpleValue, RangeValue or
-      // IterableValue: For SimpleValues(List, Dict, etc) or RangeValue. We will
-      // make them as tree leaves since we could get the loop information from
-      // len() and get_item(). For IterableValue like zip(), enumerate(), we can
-      // model them as a combination of leaves, and we emit a IterableTree value
-      // to record the tree information
-      case prim::range: {
-        std::vector<Value*> input_vals =
-            getValues(apply.inputs(), /*maybe_unpack=*/true);
-        return std::make_shared<RangeValue>(apply.range(), method, input_vals);
-      }
-      case prim::enumerate: {
-        const SourceRange& loc = apply.range();
-        auto inputs = apply.inputs();
-        auto input_size = apply.inputs().size();
-        // enumerate(x) can be rewrite as subtrees:
-        // IterableTree(RangeValue(0, math.inf), SimpleValue(x))
-        Value* start_index = nullptr;
-        if (input_size == 0) {
-          throw ErrorReport(loc)
-              << "enumerate expected at least 1 arguments, got 0";
-        }
-
-        if (input_size == 2) {
-          start_index = emitSugaredExpr(inputs[1], 1)->asValue(loc, method);
-        }
-
-        if (input_size > 2) {
-          throw ErrorReport(loc)
-              << "enumerate expected at most 2 arguments, got " << input_size;
-        }
-        std::vector<Value*> range_inputs;
-        if (start_index != nullptr) {
-          range_inputs.emplace_back(start_index);
-        }
-        Value* end = materializeConstant(
-            std::numeric_limits<int64_t>::max(),
-            *graph,
-            loc,
-            integral_constants);
-        range_inputs.emplace_back(end);
-        SugaredValuePtr range_sv =
-            std::make_shared<RangeValue>(loc, method, range_inputs);
-        SugaredValuePtr expr_sv = emitSugaredExpr(inputs[0], 1);
-        return std::make_shared<IterableTree>(
-            std::vector<SugaredValuePtr>({range_sv, expr_sv}));
-      }
-      case prim::zip: {
-        // zip(x, y) can be rewrite as subtrees:
-        // IterableTree(IterableTree(x), IterableTree(y))
-        auto inputs = apply.inputs();
-        if (inputs.size() == 0) {
-          throw ErrorReport(apply)
-              << "zip expected at least 1 arguments, got 0";
-        }
-        auto iterable_tree = std::make_shared<IterableTree>();
-        for (Expr expr : inputs) {
-          auto expr_sv = emitSugaredExpr(expr, 1);
-          iterable_tree->addChild(expr_sv);
-        }
-        return iterable_tree;
-      }
-      default:
-        TORCH_INTERNAL_ASSERT(false, "unknown special form: ", form);
-    }
-  }
-
-=======
->>>>>>> f0e507cb
+
+      return classNew->createObject(apply.range(), method);
+    } else if (auto iterable = std::dynamic_pointer_cast<IterableValue>(sv)) {
+      return emitIterableTree(loc, apply.inputs(), iterable);
+    } else {
+      auto inputs = getNamedValues(apply.inputs(), true);
+      auto attributes = emitAttributes(apply.attributes());
+      return sv->call(loc, method, inputs, attributes, n_binders);
+    }
+  }
+
   Value* emitExpr(const Expr& tree, const TypePtr& type_hint = nullptr) {
     // Push the source range of a call in case compiling this function
     // triggers an error
@@ -2734,6 +2443,69 @@
     op(stack);
     AT_ASSERT(stack.size() == 1);
     return graph->insertConstant(stack[0], tree->range());
+  }
+
+
+  // We construct the iterable tree here using the IterableTree SugaredValue,
+  // The tree consists of SimpleValue, RangeValue or IterableValue:
+  // For SimpleValues(List, Dict, etc) or RangeValue. We will make them as tree
+  // leaves since we could get the loop information from len() and get_item().
+  // For IterableValue like zip(), enumerate(), we can model them as a
+  // combination of leaves, and we emit a IterableTree value to record the tree
+  // information
+  SugaredValuePtr emitIterableTree(
+      SourceRange& loc,
+      const List<Expr>& inputs,
+      const std::shared_ptr<IterableValue>& iterable) {
+    std::shared_ptr<IterableTree> iterable_tree = nullptr;
+    size_t input_size = inputs.size();
+
+    // Handling different iterable values
+    if (iterable->symbol_ == prim::range) {
+      std::vector<Value*> input_vals = getValues(inputs, /*maybe_unpack=*/true);
+      return std::make_shared<RangeValue>(loc, method, input_vals);
+    } else if (iterable->symbol_ == prim::enumerate) {
+      // enumerate(x) can be rewrite as subtrees:
+      // IterableTree(RangeValue(0, math.inf), SimpleValue(x))
+      Value* start_index = nullptr;
+      if (input_size == 0) {
+        throw ErrorReport(loc)
+            << "enumerate expected at least 1 arguments, got 0";
+      }
+
+      if (input_size == 2) {
+        start_index = emitSugaredExpr(inputs[1], 1)->asValue(loc, method);
+      }
+
+      if (input_size > 2) {
+        throw ErrorReport(loc)
+            << "enumerate expected at most 2 arguments, got " << input_size;
+      }
+      std::vector<Value*> range_inputs;
+      if (start_index != nullptr) {
+        range_inputs.emplace_back(start_index);
+      }
+      Value* end = materializeConstant(
+          std::numeric_limits<int64_t>::max(), *graph, loc, integral_constants);
+      range_inputs.emplace_back(end);
+      SugaredValuePtr range_sv =
+          std::make_shared<RangeValue>(loc, method, range_inputs);
+      SugaredValuePtr expr_sv = emitSugaredExpr(inputs[0], 1);
+      iterable_tree = std::make_shared<IterableTree>(
+          std::vector<SugaredValuePtr>({range_sv, expr_sv}));
+    } else if (iterable->symbol_ == prim::zip) {
+      // zip(x, y) can be rewrite as subtrees:
+      // IterableTree(IterableTree(x), IterableTree(y))
+      if (inputs.size() == 0) {
+        throw ErrorReport(loc) << "zip expected at least 1 arguments, got 0";
+      }
+      iterable_tree = std::make_shared<IterableTree>();
+      for (Expr expr : inputs) {
+        auto expr_sv = emitSugaredExpr(expr, 1);
+        iterable_tree->addChild(expr_sv);
+      }
+    }
+    return iterable_tree;
   }
 
   std::shared_ptr<SugaredValue> emitForkExpr(
@@ -2785,7 +2557,13 @@
         auto kind = getNodeKind(tree->kind(), inputs.size());
         auto named_values = getNamedValues(inputs, /*maybe_unpack=*/false);
         return emitBuiltinCall(
-            tree->range(), *method.graph(), kind, named_values, {});
+            tree->range(),
+            *method.graph(),
+            kind,
+            c10::nullopt,
+            named_values,
+            {},
+            /*required=*/true);
       }
       case TK_IN:
       case TK_POW:
@@ -2958,7 +2736,8 @@
       Value* input,
       Value* dim,
       Value* index) {
-    return emitBuiltinCall(loc, *graph, aten::select, {input, dim, index}, {});
+    return emitBuiltinCall(
+        loc, *graph, aten::select, c10::nullopt, {input, dim, index}, {}, true);
   }
 
   // Desugars slice indexing: tensor[begin:end] -> tensor.slice(dim, begin, end,
@@ -3004,11 +2783,13 @@
 
     auto step = emitExpr(Expr(slice.stepOr(1)));
     NamedValue step_nv = NamedValue(loc, "step", step);
-    return emitBuiltinCall(loc, *graph, aten::slice, args, {step_nv});
+    return emitBuiltinCall(
+        loc, *graph, aten::slice, c10::nullopt, args, {step_nv}, true);
   }
 
   Value* emitUnsqueeze(const SourceRange& loc, Value* input, Value* dim_val) {
-    return emitBuiltinCall(loc, *graph, aten::unsqueeze, {input, dim_val}, {});
+    return emitBuiltinCall(
+        loc, *graph, aten::unsqueeze, c10::nullopt, {input, dim_val}, {}, true);
   }
 
   Value* emitIndex(
@@ -3021,7 +2802,8 @@
     auto* index =
         graph->insertNode(graph->createList(OptionalType::ofTensor(), indices))
             ->output();
-    return emitBuiltinCall(loc, *graph, aten::index, {input, index}, {});
+    return emitBuiltinCall(
+        loc, *graph, aten::index, c10::nullopt, {input, index}, {}, true);
   }
 
   // Emits multidimensional slicing with int and slice indices.
