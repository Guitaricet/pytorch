#include <torch/csrc/jit/tensorexpr/ir_cloner.h>

#include <torch/csrc/jit/tensorexpr/ir.h>
#include <torch/csrc/jit/tensorexpr/ir_simplifier.h>
#include <torch/csrc/jit/tensorexpr/reduction.h>

#include <c10/util/irange.h>

namespace torch {
namespace jit {
namespace tensorexpr {

template <
    typename Op,
    typename std::enable_if<std::is_same<
        decltype(detail::bin_op_deducer(std::declval<Op>())),
        void>::value>::type* = nullptr>
static ExprPtr mutate_binary_op(
    NodePtr<Op> v,
    IRCloner* cloner,
    bool option = false) {
  ExprPtr lhs_new = v->lhs()->accept_mutator(cloner);
  ExprPtr rhs_new = v->rhs()->accept_mutator(cloner);
  IRNodeType expr_type = v->expr_type();
  switch (expr_type) {
    case IRNodeType::kAdd:
      return alloc<Add>(lhs_new, rhs_new);
    case IRNodeType::kSub:
      return alloc<Sub>(lhs_new, rhs_new);
    case IRNodeType::kMul:
      return alloc<Mul>(lhs_new, rhs_new);
    case IRNodeType::kDiv:
      return alloc<Div>(lhs_new, rhs_new);
    case IRNodeType::kMod:
      return alloc<Mod>(lhs_new, rhs_new);
    case IRNodeType::kMax:
      return alloc<Max>(lhs_new, rhs_new, option);
    case IRNodeType::kMin:
      return alloc<Min>(lhs_new, rhs_new, option);
    case IRNodeType::kAnd:
      return alloc<And>(lhs_new, rhs_new);
    case IRNodeType::kOr:
      return alloc<Or>(lhs_new, rhs_new);
    case IRNodeType::kXor:
      return alloc<Xor>(lhs_new, rhs_new);
    case IRNodeType::kLshift:
      return alloc<Lshift>(lhs_new, rhs_new);
    case IRNodeType::kRshift:
      return alloc<Rshift>(lhs_new, rhs_new);
    default:
      throw unimplemented_lowering(v);
  }
}

ExprPtr IRCloner::mutate(AddPtr v) {
  return mutate_binary_op(v, this);
}

ExprPtr IRCloner::mutate(SubPtr v) {
  return mutate_binary_op(v, this);
}

ExprPtr IRCloner::mutate(MulPtr v) {
  return mutate_binary_op(v, this);
}

ExprPtr IRCloner::mutate(DivPtr v) {
  return mutate_binary_op(v, this);
}

ExprPtr IRCloner::mutate(ModPtr v) {
  return mutate_binary_op(v, this);
}

ExprPtr IRCloner::mutate(AndPtr v) {
  return mutate_binary_op(v, this);
}

ExprPtr IRCloner::mutate(OrPtr v) {
  return mutate_binary_op(v, this);
}

ExprPtr IRCloner::mutate(XorPtr v) {
  return mutate_binary_op(v, this);
}

ExprPtr IRCloner::mutate(LshiftPtr v) {
  return mutate_binary_op(v, this);
}

ExprPtr IRCloner::mutate(RshiftPtr v) {
  return mutate_binary_op(v, this);
}

ExprPtr IRCloner::mutate(MaxPtr v) {
  return mutate_binary_op(v, this, v->propagate_nans());
}

ExprPtr IRCloner::mutate(MinPtr v) {
  return mutate_binary_op(v, this, v->propagate_nans());
}

ExprPtr IRCloner::mutate(CompareSelectPtr v) {
  ExprPtr lhs_new = v->lhs()->accept_mutator(this);
  ExprPtr rhs_new = v->rhs()->accept_mutator(this);
  ExprPtr retval1_new = v->ret_val1()->accept_mutator(this);
  ExprPtr retval2_new = v->ret_val2()->accept_mutator(this);
  return alloc<CompareSelect>(
      lhs_new,
      rhs_new,
      retval1_new,
      retval2_new,
      v->compare_select_op(),
      v->bias());
}

// NOLINTNEXTLINE
#define IMM_MUTATE_DEFINE(_1, Name)          \
  ExprPtr IRCloner::mutate(Name##ImmPtr v) { \
    return v;                                \
  }
AT_FORALL_SCALAR_TYPES_AND3(Bool, Half, BFloat16, IMM_MUTATE_DEFINE);
#undef IMM_MUTATE_DEFINE

ExprPtr IRCloner::mutate(CastPtr v) {
  ExprPtr src_value_new = v->src_value()->accept_mutator(this);
  return alloc<Cast>(v->dtype(), src_value_new);
}

ExprPtr IRCloner::mutate(BitCastPtr v) {
  ExprPtr src_value_new = v->src_value()->accept_mutator(this);
  return alloc<BitCast>(v->dtype(), src_value_new);
}

ExprPtr IRCloner::mutate(RampPtr v) {
  ExprPtr base_new = v->base()->accept_mutator(this);
  ExprPtr stride_new = v->stride()->accept_mutator(this);
  return alloc<Ramp>(base_new, stride_new, v->lanes());
}

ExprPtr IRCloner::mutate(LoadPtr v) {
  std::vector<ExprPtr> indices_new;
  indices_new.reserve(v->indices().size());
  for (ExprPtr ind : v->indices()) {
    indices_new.push_back(ind->accept_mutator(this));
  }
  BufPtr buf_new = to<Buf>(v->buf()->accept_mutator(this));
  return alloc<Load>(v->dtype(), buf_new, indices_new);
}

// We do not clone Vars since the original IR and cloned IR are expected to
// share the underlying variables.
ExprPtr IRCloner::mutate(VarPtr v) {
  return v;
}

// We do not clone Bufs since the original IR and cloned IR are expected to
// share the underlying Bufs. In spite of Bufs having expressions as dims and
// initializers, this is the expected usage of clone at this point.
//
// TODO: Revisit this if Bufs need to be cloned as well.
ExprPtr IRCloner::mutate(BufPtr v) {
  return v;
}

ExprPtr IRCloner::mutate(BroadcastPtr v) {
  int lanes = v->lanes();
  ExprPtr value_new = v->value()->accept_mutator(this);
  return alloc<Broadcast>(value_new, lanes);
}

ExprPtr IRCloner::mutate(IfThenElsePtr v) {
  ExprPtr condition_new = v->condition()->accept_mutator(this);
  ExprPtr true_value_new = v->true_value()->accept_mutator(this);
  ExprPtr false_value_new = v->false_value()->accept_mutator(this);

  return alloc<IfThenElse>(condition_new, true_value_new, false_value_new);
}

ExprPtr IRCloner::mutate(IntrinsicsPtr v) {
  std::vector<ExprPtr> params_new;
  params_new.reserve(v->nparams());
  for (auto param : v->params()) {
    params_new.push_back(param->accept_mutator(this));
  }
  return alloc<Intrinsics>(v->op_type(), v->dtype(), params_new);
}

ExprPtr IRCloner::mutate(TermPtr v) {
  ExprPtr scalar_new = v->scalar()->accept_mutator(this);

  std::vector<ExprPtr> variables_new;
  variables_new.reserve(v->variables().size());
  for (auto t : v->variables()) {
    variables_new.push_back(t->accept_mutator(this));
  }
  return alloc<Term>(v->hasher(), scalar_new, variables_new);
}

ExprPtr IRCloner::mutate(PolynomialPtr v) {
  ExprPtr scalar_new = v->scalar()->accept_mutator(this);

  std::vector<TermPtr> variables_new;
  variables_new.reserve(v->variables().size());
  for (auto t : v->variables()) {
    variables_new.push_back(static_to<Term>(t->accept_mutator(this)));
  }
  return alloc<Polynomial>(v->hasher(), scalar_new, variables_new);
}

ExprPtr IRCloner::mutate(RoundOffPtr v) {
  return alloc<RoundOff>(
      v->lhs()->accept_mutator(this), v->rhs()->accept_mutator(this));
}

ExprPtr IRCloner::mutate(MaxTermPtr v) {
  ExprPtr scalar_new =
      v->scalar() ? v->scalar()->accept_mutator(this) : nullptr;

  std::vector<ExprPtr> variables_new;
  variables_new.reserve(v->variables().size());
  for (auto t : v->variables()) {
    variables_new.push_back(t->accept_mutator(this));
  }
  return alloc<MaxTerm>(
      v->hasher(), scalar_new, v->propagate_nans(), variables_new);
}

ExprPtr IRCloner::mutate(MinTermPtr v) {
  ExprPtr scalar_new =
      v->scalar() ? v->scalar()->accept_mutator(this) : nullptr;

  std::vector<ExprPtr> variables_new;
  variables_new.reserve(v->variables().size());
  for (auto t : v->variables()) {
    variables_new.push_back(t->accept_mutator(this));
  }
  return alloc<MinTerm>(
      v->hasher(), scalar_new, v->propagate_nans(), variables_new);
}

ExprPtr IRCloner::mutate(ReduceOpPtr v) {
  ExprPtr body_new = v->body()->accept_mutator(this);

  std::vector<VarPtr> reduce_args_new;
  reduce_args_new.reserve(v->reduce_args().size());
  for (auto r : v->reduce_args()) {
    reduce_args_new.push_back(static_to<Var>(r->accept_mutator(this)));
  }

  return alloc<ReduceOp>(body_new, reduce_args_new, v->reducer());
}

StmtPtr IRCloner::mutate(ForPtr v) {
  auto start_new = v->start()->accept_mutator(this);
  auto stop_new = v->stop()->accept_mutator(this);
  auto body_new = v->body()->accept_mutator(this);

  return alloc<For>(v->var(), start_new, stop_new, body_new, v->loop_options());
}

StmtPtr IRCloner::mutate(BlockPtr v) {
  std::vector<StmtPtr> stmts_new;
  stmts_new.reserve(v->nstmts());
  for (StmtPtr stmt : *v) {
    stmts_new.push_back(stmt->accept_mutator(this));
  }
  return alloc<Block>(stmts_new);
}

StmtPtr IRCloner::mutate(StorePtr v) {
  std::vector<ExprPtr> indices_new;
  indices_new.reserve(v->indices().size());
  for (auto ind : v->indices()) {
    indices_new.push_back(ind->accept_mutator(this));
  }
  auto value_new = v->value()->accept_mutator(this);
  BufPtr buf_new = to<Buf>(v->buf()->accept_mutator(this));
  return alloc<Store>(buf_new, indices_new, value_new);
}

StmtPtr IRCloner::mutate(AtomicAddPtr v) {
  std::vector<ExprPtr> indices_new;
  indices_new.reserve(v->indices().size());
  for (auto ind : v->indices()) {
    indices_new.push_back(ind->accept_mutator(this));
  }
  auto value_new = v->value()->accept_mutator(this);
  BufPtr buf_new = to<Buf>(v->buf()->accept_mutator(this));
  return alloc<AtomicAdd>(buf_new, indices_new, value_new);
}

StmtPtr IRCloner::mutate(AllocatePtr v) {
  BufPtr buf_new = to<Buf>(v->buf()->accept_mutator(this));
  return alloc<Allocate>(buf_new);
}

StmtPtr IRCloner::mutate(FreePtr v) {
  BufPtr buf_new = to<Buf>(v->buf()->accept_mutator(this));
  return alloc<Free>(buf_new);
}

StmtPtr IRCloner::mutate(SyncThreadsPtr v) {
  return alloc<SyncThreads>();
}

StmtPtr IRCloner::mutate(ExternalCallPtr v) {
  BufPtr buf_new = to<Buf>(v->buf()->accept_mutator(this));

  std::vector<BufPtr> buf_args_new;
  buf_args_new.reserve(v->buf_args().size());
  for (BufPtr buf_arg : v->buf_args()) {
    buf_args_new.push_back(to<Buf>(buf_arg->accept_mutator(this)));
  }
  std::vector<ExprPtr> args_new;
  args_new.reserve(v->args().size());
  for (ExprPtr arg : v->args()) {
    args_new.push_back(arg->accept_mutator(this));
  }

  return alloc<ExternalCall>(buf_new, v->func_name(), buf_args_new, args_new);
}

StmtPtr IRCloner::mutate(LetPtr v) {
  auto value_new = v->value()->accept_mutator(this);
  return alloc<Let>(v->var(), value_new);
}

StmtPtr IRCloner::mutate(CondPtr v) {
  auto condition_new = v->condition()->accept_mutator(this);
  StmtPtr true_old = v->true_stmt();
  StmtPtr false_old = v->false_stmt();
  StmtPtr true_new = true_old ? true_old->accept_mutator(this) : true_old;
  StmtPtr false_new = false_old ? false_old->accept_mutator(this) : false_old;
  return alloc<Cond>(condition_new, true_new, false_new);
}

StmtPtr Stmt::clone(StmtPtr s) {
  IRCloner cloner;
  StmtPtr cloned = s->accept_mutator(&cloner);
  set_parent(cloned, nullptr);
  return cloned;
}

<<<<<<< HEAD
Expr* Expr::clone(Expr* e) {
=======
ExprPtr Expr::clone(ExprPtr e) {
>>>>>>> fccaa4a3
  IRCloner cloner;
  return e->accept_mutator(&cloner);
}

} // namespace tensorexpr
} // namespace jit
} // namespace torch<|MERGE_RESOLUTION|>--- conflicted
+++ resolved
@@ -342,11 +342,7 @@
   return cloned;
 }
 
-<<<<<<< HEAD
-Expr* Expr::clone(Expr* e) {
-=======
 ExprPtr Expr::clone(ExprPtr e) {
->>>>>>> fccaa4a3
   IRCloner cloner;
   return e->accept_mutator(&cloner);
 }
