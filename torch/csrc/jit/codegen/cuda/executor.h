--- conflicted
+++ resolved
@@ -59,14 +59,11 @@
 
   // struct used to hold necessary information to launch compiled kernel on a
   // given input set.
-<<<<<<< HEAD
   //
   // TODO: strides would also be important when we handle permutations in
   //       codegen.
   //
-=======
   // NOLINTNEXTLINE(cppcoreguidelines-pro-type-member-init)
->>>>>>> 30c96c94
   struct ExecutorEntry {
     bool init = false;
     LaunchParams launch_params;
