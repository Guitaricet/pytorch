--- conflicted
+++ resolved
@@ -1485,12 +1485,8 @@
 
         b = B()
 
-<<<<<<< HEAD
         # TODO: What is the goal of this test, are we breaking desired behavior?
-        with torch.overrides.push_torch_function_mode(A):
-=======
         with A():
->>>>>>> f6e704c9
             r = torch.neg(b)
 
         self.assertIs(type(r), B)
