--- conflicted
+++ resolved
@@ -324,10 +324,6 @@
         'is_grad_enabled': ['def is_grad_enabled() -> _bool: ...'],
         'nonzero': ['def nonzero(input: Tensor, *, out: Optional[Tensor]=None) -> Tensor: ...',
                     'def nonzero(input: Tensor, *, as_tuple: bool=...) -> Tensor: ...'],
-<<<<<<< HEAD
-        'div': ['def div(input: Union[Tensor, Number], other: Union[Tensor, Number], '
-                'rounding_mode: str = "true", *, out: Optional[Tensor]=None) -> Tensor: ...'],
-=======
         'binary_cross_entropy_with_logits': ['def binary_cross_entropy_with_logits(input: Tensor, target: Tensor, '
                                              'weight: Optional[Tensor] = None, size_average: Optional[bool] = None, '
                                              'reduce: Optional[bool] = None, reduction: str = ..., '
@@ -354,7 +350,8 @@
         'saddmm': ['def saddmm(input: Tensor, mat1: Tensor, mat2: Tensor, *, beta: Number=1, '
                    'alpha: Number=1, out: Optional[Tensor]=None) -> Tensor: ...'],
         'spmm': ['def spmm(input: Tensor, mat2: Tensor) -> Tensor: ...'],
->>>>>>> 935f0a7f
+        'div': ['def div(input: Union[Tensor, Number], other: Union[Tensor, Number], '
+                'rounding_mode: str = "true", *, out: Optional[Tensor]=None) -> Tensor: ...'],
     })
     for binop in ['mul', 'true_divide', 'floor_divide']:
         unsorted_function_hints[binop].append(
