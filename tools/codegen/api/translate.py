from typing import Dict, Sequence, List, NoReturn, Union
from tools.codegen.api.types import (BaseCType, Binding, ConstRefCType,
                                     Expr, MutRefCType, OptionalCType,
                                     NamedCType, SpecialArgName, tensorT,
                                     memoryFormatT, tensorOptionsT, scalarTypeT,
                                     boolT, deviceT, layoutT, optionalTensorRefT,
<<<<<<< HEAD
                                     scalarT, optionalScalarRefT, VectorCType, longT,
                                     intArrayRefT)
=======
                                     iOptTensorRefListT, scalarT,
                                     optionalScalarRefT, VectorCType, longT, intArrayRefT,
                                     scalar_t, opmath_t)
>>>>>>> 228249db

# This file implements a small program synthesis engine that implements
# conversions between one API to another.
#
# The key data type in this file in NamedCType, short for Named C++ semantic type.  A NamedCType
# represents a C++ type, plus semantic information about what it represents.
# For example, consider the argument "bool pin_memory"; its normal C++ type is
# "bool", but its C++ semantic type also keeps track that this represents a
# "pin_memory"; you can't just use a random other boolean in a context where you
# need a "pin_memory"!
#
# The translator takes a list of needed NamedCTypes, and then figures out how
# to construct expressions with these NamedCTypes from the given bindings.  Many
# of these expressions are trivial (I need a Tensor other; there's a Tensor
# other scope); others are more nontrivial and may require packing/unpacking.
# Some examples of non-trivial action:
#
#   - Need the "dtype" binding?  Well, maybe "dtype" isn't available
#     in the context, instead, "options" is, and you need to extract
#     it from there.  (Gather)
#
#   - Need the "context" binding?  Well, maybe "context" isn't available
#     in the context, and you need to construct it from "dtype", "device",
#     etc.  (Scatter)
#
#   - Need the "memory_format" binding?  Well, actually, it's available
#     from both "memory_format" and "options", so you had better make sure
#     they are consistent.  (Join)

options_ctype = NamedCType("options", ConstRefCType(BaseCType(tensorOptionsT)))

longVec_ctype = VectorCType(BaseCType(longT))
optionalScalar_ctype = OptionalCType(BaseCType(scalarT))
optionalTensor_ctype = OptionalCType(BaseCType(tensorT))

class UnsatError(RuntimeError):
    pass

# Given a set of in-scope bindings and a set of target bindings, synthesize
# a list of expressions that uses only the in-scope bindings (bindings) that
# have all of the types of goals.  You may want to use this function if
# you're generating code for a function like:
#
#   void f({args}) {
#     g({exprs}); // g is a different API
#   }
#
# and you need to generate "exprs".
#
# Typically, a list of Bindings is convenient to get (you usually call something
# like arguments() to get them); but technically you only need less information:
# for 'bindings' an (un-ordered) list of Exprs is sufficient; similarly, for
# 'goals', an (ordered) list of NamedCType goals is sufficient.  If you are doing
# something more complicated, e.g., tracking the set of bindings in a context,
# you may find using these smaller types more convenient.
def translate(
    bindings: Sequence[Union[Expr, Binding]],
    goals: Sequence[Union[NamedCType, Binding]],
    *, method: bool = False,
    allow_expensive_conversions: bool = False
) -> List[Expr]:

    binding_exprs: List[Expr] = []
    for b in bindings:
        if isinstance(b, Binding):
            binding_exprs.append(Expr(
                expr=b.name,
                type=b.nctype,
            ))
        else:
            binding_exprs.append(b)

    goal_ctypes: List[NamedCType] = []
    for g in goals:
        if isinstance(g, Binding):
            goal_ctypes.append(g.nctype)
        else:
            goal_ctypes.append(g)

    # Add all the bindings to the context
    ctx: Dict[NamedCType, str] = {}
    for b in binding_exprs:
        ctx[b.type] = b.expr

        # While we're at it, do some simple forward inference, looking through
        # constructors.
        #
        # NB: When should you do forward inference versus backward inference?
        # The general idea:
        #
        #   - Backward inference WHEN the goal gets smaller
        #   - Forward inference WHEN the hypothesis gets smaller
        #
        # This helps ensure termination: backward inference starts with a goal
        # and tries to make it simpler and simpler until it's trivial; if the
        # goal can grow in size, we blow up to a really huge goal size.
        # Similarly, with forward inference we take hypotheses and decompose
        # them into simpler hypotheses; if hypotheses could expand in size,
        # we also have potential nontermination.  (In the code below, forward
        # inference is only ever carried out at a single step, but you could
        # imagine repeated application of forward inference being profitable.)
        #
        # A good starting point in the literature for exploring more about proof
        # search are these lecture notes
        # https://www.cs.cmu.edu/~fp/courses/oregon-m10/04-focusing.pdf
        #
        # TODO: My kingdom for a pattern matcher
        # https://www.python.org/dev/peps/pep-0634/
        #
        # TODO: This could get us in recomputation trouble if b.expr is nontrivial.
        # Fix this by implementing some sort of sharing so that if multiple
        # goals share the same expression, we only compute it once.  This seems
        # to matter in practice as compiler is often unwilling to CSE nontrivial
        # expressions like scalar.to<scalar_t>()
        t = b.type
        if isinstance(t, ConstRefCType) and isinstance(t.elem, OptionalCType) and \
                isinstance(t.elem.elem, BaseCType) and str(t.elem.elem.type) == 'at::Tensor':
            ctx[NamedCType(t.elem.elem.name, ConstRefCType(BaseCType(tensorT)))] = \
                f'({b.expr}.has_value() ? *{b.expr} : at::Tensor())'

        if t.type == ConstRefCType(OptionalCType(BaseCType(tensorT))):
            ctx[NamedCType(t.name, BaseCType(optionalTensorRefT))] = \
                f'(({b.expr}.has_value() && (*{b.expr}).defined()) ? at::OptionalTensorRef(*{b.expr}) : at::OptionalTensorRef())'

        if t.type == ConstRefCType(BaseCType(scalarT)):
            ctx[NamedCType(t.name, BaseCType(opmath_t))] = f'({b.expr}).to<opmath_t>()'

        if t.type == ConstRefCType(OptionalCType(BaseCType(scalarT))):
            ctx[NamedCType(t.name, BaseCType(optionalScalarRefT))] = \
                f'({b.expr}.has_value() ? at::OptionalScalarRef(&({b.expr}.value())) : at::OptionalScalarRef())'

<<<<<<< HEAD
=======
        if t.type == BaseCType(scalar_t):
            ctx[NamedCType(t.name, BaseCType(opmath_t))] = f'static_cast<opmath_t>({b.expr})'

        # [Note: IOptTensorRefList]
        if t.type == ConstRefCType(ListCType(OptionalCType(BaseCType(tensorT)))):
            ctx[NamedCType(t.name, BaseCType(iOptTensorRefListT))] = f"at::IOptTensorRefList({b.expr})"

>>>>>>> 228249db
    # Add implicit bindings if the generated code is inside a Tensor method
    if method:
        ctx[NamedCType("self", MutRefCType(BaseCType(tensorT)))] = "const_cast<Tensor&>(*this)"
        ctx[NamedCType("self", ConstRefCType(BaseCType(tensorT)))] = "const_cast<Tensor&>(*this)"
        # This is better!  Byte-for-byte compat
        # ctx[NamedCType("self", ConstRefCType(BaseCType(tensorT)))] = "*this"

    def unsat(goal: NamedCType) -> NoReturn:
        ctx_desc = '\n'.join(f"  {t.cpp_type()} {t.name}; // {e}" for t, e in ctx.items())
        raise UnsatError(f'''
Failed to synthesize the expression "{goal.cpp_type()} {goal.name}".
When I failed, the following bindings were available in the context:

{ctx_desc}

This probably means there is a missing rule in the rules of tools.codegen.api.translate.
Check this module for more information.
''')

    # A shitty backtracking search implementation.  It's shitty because it
    # does backtracking via stack (bad idea!) and for the most part tries to
    # avoid backtracking.  In particular, if
    # direct=True, we won't try to do any fancy synthesis, just trivial
    # conversions (e.g., "T a" is OK for "const T& a").  So all of the
    # existing rules in this function simply try to solve immediately,
    # and bail if things don't work out.
    def solve(goal: NamedCType, *, direct: bool) -> str:
        def direct_solve(goal: NamedCType) -> str:
            return solve(goal, direct=True)

        if goal in ctx:
            # Trivial
            return ctx[goal]

        # const & is satisfied with mutable &
        if isinstance(goal.type, ConstRefCType):
            try:
                # WARNING: not strictly decreasing; be careful not
                # to add a direct conversion that goes satisfies
                # mutable& with const&
                return solve(NamedCType(goal.name, MutRefCType(goal.type.elem)), direct=direct)
            except UnsatError:
                pass

        # mutable & is satisfied with value
        if isinstance(goal.type, MutRefCType):
            try:
                return solve(NamedCType(goal.name, goal.type.elem), direct=direct)
            except UnsatError:
                pass

        if direct:
            unsat(goal)

        # For now, all of these rules are mutually exclusive.
        if goal == NamedCType("memory_format", OptionalCType(BaseCType(memoryFormatT))):
            memory_format = direct_solve(
                NamedCType(SpecialArgName.possibly_redundant_memory_format, OptionalCType(BaseCType(memoryFormatT)))
            )
            # No need to join "memory_format" and "options" if the target API takes "options" directly.
            # Otherwise it will cause the redundant memory_format error.
            if options_ctype in goal_ctypes:
                return memory_format
            try:
                options = direct_solve(options_ctype)
                return f"c10::impl::check_tensor_options_and_extract_memory_format({options}, {memory_format})"
            except UnsatError:
                return memory_format
        elif goal == NamedCType("options", BaseCType(tensorOptionsT)):
            dtype = direct_solve(NamedCType("dtype", OptionalCType(BaseCType(scalarTypeT))))
            pin_memory = direct_solve(NamedCType("pin_memory", OptionalCType(BaseCType(boolT))))
            device = direct_solve(NamedCType("device", OptionalCType(BaseCType(deviceT))))
            layout = direct_solve(NamedCType("layout", OptionalCType(BaseCType(layoutT))))
            return f'TensorOptions().dtype({dtype}).layout({layout}).device({device}).pinned_memory({pin_memory})'

        elif goal == NamedCType("dtype", OptionalCType(BaseCType(scalarTypeT))):
            options = direct_solve(options_ctype)
            return f'optTypeMetaToScalarType({options}.dtype_opt())'

        elif goal == NamedCType("layout", OptionalCType(BaseCType(layoutT))):
            options = direct_solve(options_ctype)
            return f'{options}.layout_opt()'

        elif goal == NamedCType("device", OptionalCType(BaseCType(deviceT))):
            options = direct_solve(options_ctype)
            return f'{options}.device_opt()'

        elif goal == NamedCType("pin_memory", OptionalCType(BaseCType(boolT))):
            options = direct_solve(options_ctype)
            return f'{options}.pinned_memory_opt()'

        # We can always do translations from value types to reference types, like vector<int> -> IntArrayRef
        elif goal.type == BaseCType(intArrayRefT):
            return direct_solve(NamedCType(goal.name, longVec_ctype))
        elif goal.type == BaseCType(optionalScalarRefT):
            return direct_solve(NamedCType(goal.name, optionalScalar_ctype))
        elif goal.type == BaseCType(optionalTensorRefT):
            return direct_solve(NamedCType(goal.name, optionalTensor_ctype))


        # Note [translation from C++ reference to value types]
        # The below cases are all for when we have an argument with a reference type,
        # and a corresponding goal with a value type.
        # These are needed when we populate the inputs to a lambda capture and we need
        # to guarantee the lifetime of each captured argument.
        # We guard it with an explicit kwarg because converting to a value type is expensive
        # (O(n)) to convert from IntArrayRef to vector<int>),
        # so the caller of translate() should be explicit that they need it.
        if allow_expensive_conversions:
            if goal.type == VectorCType(BaseCType(longT)):
                intArrayRef_ctype = NamedCType(goal.name, BaseCType(intArrayRefT))
                argname = direct_solve(intArrayRef_ctype)
                return f'{argname}.vec()'
            elif goal.type == OptionalCType(BaseCType(scalarT)):
                optionalScalarRef_ctype = NamedCType(goal.name, BaseCType(optionalScalarRefT))
                argname = direct_solve(optionalScalarRef_ctype)
                return f'{argname}.has_value() ? c10::make_optional({argname}) : c10::nullopt'
            elif goal.type == OptionalCType(BaseCType(scalarT)):
                optionalTensorRef_ctype = NamedCType(goal.name, BaseCType(optionalTensorRefT))
                argname = direct_solve(optionalTensorRef_ctype)
                return f'{argname}.has_value() ? c10::make_optional({argname}) : c10::nullopt'
            # Technically, we also need to handle cases of C++ containers holding reference types.
            # But there currently aren't any ops that require lambda capture codegen
            # With arguments like std::vector<IntArrayRef>.
            # If that changes, we'll have to add the translation here.

        unsat(goal)

    return [Expr(solve(g, direct=False), g) for g in goal_ctypes]<|MERGE_RESOLUTION|>--- conflicted
+++ resolved
@@ -4,14 +4,8 @@
                                      NamedCType, SpecialArgName, tensorT,
                                      memoryFormatT, tensorOptionsT, scalarTypeT,
                                      boolT, deviceT, layoutT, optionalTensorRefT,
-<<<<<<< HEAD
-                                     scalarT, optionalScalarRefT, VectorCType, longT,
-                                     intArrayRefT)
-=======
-                                     iOptTensorRefListT, scalarT,
-                                     optionalScalarRefT, VectorCType, longT, intArrayRefT,
-                                     scalar_t, opmath_t)
->>>>>>> 228249db
+                                     scalarT, optionalScalarRefT, VectorCType,
+                                     longT, intArrayRefT, scalar_t, opmath_t)
 
 # This file implements a small program synthesis engine that implements
 # conversions between one API to another.
@@ -143,16 +137,9 @@
             ctx[NamedCType(t.name, BaseCType(optionalScalarRefT))] = \
                 f'({b.expr}.has_value() ? at::OptionalScalarRef(&({b.expr}.value())) : at::OptionalScalarRef())'
 
-<<<<<<< HEAD
-=======
         if t.type == BaseCType(scalar_t):
             ctx[NamedCType(t.name, BaseCType(opmath_t))] = f'static_cast<opmath_t>({b.expr})'
 
-        # [Note: IOptTensorRefList]
-        if t.type == ConstRefCType(ListCType(OptionalCType(BaseCType(tensorT)))):
-            ctx[NamedCType(t.name, BaseCType(iOptTensorRefListT))] = f"at::IOptTensorRefList({b.expr})"
-
->>>>>>> 228249db
     # Add implicit bindings if the generated code is inside a Tensor method
     if method:
         ctx[NamedCType("self", MutRefCType(BaseCType(tensorT)))] = "const_cast<Tensor&>(*this)"
